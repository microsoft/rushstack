{
  "name": "@rushstack/loader-raw-script",
<<<<<<< HEAD
  "version": "1.3.289",
=======
  "version": "1.3.290",
>>>>>>> 87e2e678
  "description": "",
  "main": "lib/index.js",
  "typings": "lib/index.d.ts",
  "license": "MIT",
  "repository": {
    "type": "git",
    "url": "https://github.com/microsoft/rushstack.git",
    "directory": "webpack/loader-raw-script"
  },
  "scripts": {
    "build": "heft build --clean",
    "_phase:build": "heft run --only build -- --clean",
    "_phase:test": "heft run --only test -- --clean"
  },
  "dependencies": {
    "loader-utils": "1.4.2"
  },
  "devDependencies": {
    "@rushstack/eslint-config": "workspace:*",
    "@rushstack/heft": "workspace:*",
    "@rushstack/heft-node-rig": "workspace:*",
    "@types/heft-jest": "1.0.1",
    "@types/node": "14.18.36"
  }
}<|MERGE_RESOLUTION|>--- conflicted
+++ resolved
@@ -1,10 +1,6 @@
 {
   "name": "@rushstack/loader-raw-script",
-<<<<<<< HEAD
-  "version": "1.3.289",
-=======
   "version": "1.3.290",
->>>>>>> 87e2e678
   "description": "",
   "main": "lib/index.js",
   "typings": "lib/index.d.ts",
