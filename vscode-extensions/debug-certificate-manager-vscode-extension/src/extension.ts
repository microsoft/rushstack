--- conflicted
+++ resolved
@@ -139,14 +139,10 @@
   }
 
   async function handleShowSettings(): Promise<void> {
-<<<<<<< HEAD
     await vscode.commands.executeCommand(
       VSCODE_COMMAND_WORKSPACE_OPEN_SETTINGS,
       VSCODE_SETTINGS_EXTENSION_ID_FILTER
     );
-=======
-    await vscode.commands.executeCommand(VSCODE_COMMAND_WORKSPACE_OPEN_SETTINGS, EXTENSION_ID);
->>>>>>> 110e3c5c
   }
 
   async function handleSync(): Promise<void> {
