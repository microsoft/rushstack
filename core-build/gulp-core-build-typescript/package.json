{
  "name": "@microsoft/gulp-core-build-typescript",
  "version": "4.4.0",
  "description": "",
  "main": "lib/index.js",
  "typings": "lib/index.d.ts",
  "license": "MIT",
  "repository": {
    "type": "git",
    "url": "https://github.com/microsoft/web-build-tools"
  },
  "scripts": {
    "build": "gulp --clean"
  },
  "dependencies": {
    "@microsoft/api-extractor": "5.0.0",
    "@microsoft/gulp-core-build": "3.3.6",
    "@microsoft/node-core-library": "0.3.25",
    "@types/fs-extra": "0.0.37",
    "@types/gulp": "3.8.32",
    "@types/node": "6.0.88",
    "fs-extra": "~0.26.7",
    "gulp": "~3.9.1",
    "gulp-cache": "~0.4.5",
    "gulp-changed": "~1.3.2",
    "gulp-decomment": "~0.1.3",
    "gulp-plumber": "~1.1.0",
    "gulp-sourcemaps": "~1.6.0",
    "gulp-texttojs": "~1.0.3",
    "gulp-typescript": "~3.1.6",
    "gulp-util": "~3.0.7",
    "lodash": "~4.15.0",
    "md5": "~2.2.1",
    "merge2": "~1.0.2",
    "object-assign": "~4.1.0",
    "through2": "~2.0.1",
    "tslint": "~5.6.0",
    "tslint-microsoft-contrib": "~5.0.0",
    "typescript": "~2.4.1"
  },
  "devDependencies": {
<<<<<<< HEAD
    "@microsoft/node-library-build": "4.2.14",
=======
    "@microsoft/node-library-build": "4.2.16",
>>>>>>> e55b468a
    "@types/gulp-util": "3.0.30",
    "@types/orchestrator": "0.0.30",
    "@types/q": "0.0.32",
    "@types/through2": "2.0.32",
    "@types/vinyl": "1.2.30"
  }
}<|MERGE_RESOLUTION|>--- conflicted
+++ resolved
@@ -39,11 +39,7 @@
     "typescript": "~2.4.1"
   },
   "devDependencies": {
-<<<<<<< HEAD
-    "@microsoft/node-library-build": "4.2.14",
-=======
     "@microsoft/node-library-build": "4.2.16",
->>>>>>> e55b468a
     "@types/gulp-util": "3.0.30",
     "@types/orchestrator": "0.0.30",
     "@types/q": "0.0.32",
