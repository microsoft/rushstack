--- conflicted
+++ resolved
@@ -13,15 +13,9 @@
     "build": "gulp --clean"
   },
   "dependencies": {
-<<<<<<< HEAD
-    "@microsoft/rush-stack-compiler": "~0.3.0",
-    "@microsoft/gulp-core-build": "3.8.46",
-    "@microsoft/node-core-library": "3.5.2",
-=======
-    "@microsoft/rush-stack-compiler": "~0.2.0",
+    "@microsoft/rush-stack-compiler": "0.5.4",
     "@microsoft/gulp-core-build": "3.8.47",
     "@microsoft/node-core-library": "3.6.0",
->>>>>>> 96351913
     "@types/node": "8.5.8",
     "decomment": "~0.9.1",
     "glob": "~7.0.5",
@@ -30,8 +24,8 @@
   },
   "devDependencies": {
     "tslint-microsoft-contrib": "~5.2.1",
-    "@microsoft/api-extractor": "6.0.9",
-    "@microsoft/node-library-build": "6.0.6",
+    "@microsoft/api-extractor": "6.1.6",
+    "@microsoft/node-library-build": "6.0.12",
     "@types/glob": "5.0.30",
     "gulp": "~3.9.1",
     "typescript": "~2.7.2",
