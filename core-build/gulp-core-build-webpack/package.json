{
  "name": "@microsoft/gulp-core-build-webpack",
  "version": "3.2.23",
  "description": "",
  "main": "lib/index.js",
  "typings": "lib/index.d.ts",
  "license": "MIT",
  "repository": {
    "type": "git",
    "url": "https://github.com/microsoft/web-build-tools"
  },
  "scripts": {
    "build": "gulp --clean"
  },
  "dependencies": {
    "@microsoft/gulp-core-build": "3.3.6",
    "@types/gulp": "3.8.32",
    "@types/node": "6.0.88",
    "gulp": "~3.9.1",
    "gulp-util": "~3.0.7",
    "webpack": "~3.6.0"
  },
  "devDependencies": {
<<<<<<< HEAD
    "@microsoft/node-library-build": "4.2.14",
=======
    "@microsoft/node-library-build": "4.2.16",
>>>>>>> e55b468a
    "@types/orchestrator": "0.0.30",
    "@types/q": "0.0.32",
    "@types/source-map": "0.5.0",
    "@types/uglify-js": "2.6.29",
    "@types/webpack": "3.0.11"
  }
}<|MERGE_RESOLUTION|>--- conflicted
+++ resolved
@@ -21,11 +21,7 @@
     "webpack": "~3.6.0"
   },
   "devDependencies": {
-<<<<<<< HEAD
-    "@microsoft/node-library-build": "4.2.14",
-=======
     "@microsoft/node-library-build": "4.2.16",
->>>>>>> e55b468a
     "@types/orchestrator": "0.0.30",
     "@types/q": "0.0.32",
     "@types/source-map": "0.5.0",
