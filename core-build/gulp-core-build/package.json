--- conflicted
+++ resolved
@@ -57,14 +57,8 @@
     "@microsoft/rush-stack-compiler-3.5": "0.4.4",
     "@rushstack/eslint-config": "0.5.8",
     "@types/glob": "7.1.1",
-<<<<<<< HEAD
-    "@types/mocha": "5.2.5",
+    "@types/jest": "25.2.1",
     "@types/semver": "~7.2.0",
-    "@types/z-schema": "3.16.31",
-    "chai": "~3.5.0"
-=======
-    "@types/jest": "25.2.1",
     "@types/z-schema": "3.16.31"
->>>>>>> 917c4642
   }
 }