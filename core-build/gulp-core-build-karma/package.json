--- conflicted
+++ resolved
@@ -39,12 +39,7 @@
     "@microsoft/node-library-build": "~4.1.5",
     "@types/gulp": "3.8.32",
     "@types/karma": "0.13.33",
-<<<<<<< HEAD
-    "@types/bluebird": "3.5.3",
-    "@types/log4js": "0.0.33"
-=======
     "@types/log4js": "0.0.33",
     "@types/bluebird": "3.5.3"
->>>>>>> da6bda60
   }
 }