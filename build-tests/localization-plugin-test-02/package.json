{
  "name": "localization-plugin-test-02",
  "description": "Building this project exercises @microsoft/localization-plugin. This tests that the loader works correctly with the exportAsDefault option unset.",
  "version": "0.1.0",
  "private": true,
  "scripts": {
    "build": "heft build --clean",
    "start": "heft start",
    "_phase:build": "heft run --only build -- --clean"
  },
  "dependencies": {
    "@rushstack/heft-lint-plugin": "workspace:*",
    "@rushstack/heft-localization-typings-plugin": "workspace:*",
    "@rushstack/heft-typescript-plugin": "workspace:*",
    "@rushstack/heft-webpack4-plugin": "workspace:*",
    "@rushstack/heft": "workspace:*",
    "@rushstack/node-core-library": "workspace:*",
    "@rushstack/set-webpack-public-path-plugin": "^4.1.16",
    "@rushstack/webpack4-localization-plugin": "workspace:*",
    "@rushstack/webpack4-module-minifier-plugin": "workspace:*",
    "@types/lodash": "4.14.116",
    "@types/webpack-env": "1.18.0",
    "html-webpack-plugin": "~4.5.2",
    "lodash": "~4.17.15",
<<<<<<< HEAD
    "ts-loader": "6.0.0",
    "typescript": "~5.5.2",
=======
    "typescript": "~5.4.2",
>>>>>>> b2465b03
    "webpack-bundle-analyzer": "~4.5.0",
    "webpack-cli": "~3.3.2",
    "webpack-dev-server": "~4.9.3",
    "webpack": "~4.47.0"
  }
}<|MERGE_RESOLUTION|>--- conflicted
+++ resolved
@@ -22,12 +22,7 @@
     "@types/webpack-env": "1.18.0",
     "html-webpack-plugin": "~4.5.2",
     "lodash": "~4.17.15",
-<<<<<<< HEAD
-    "ts-loader": "6.0.0",
-    "typescript": "~5.5.2",
-=======
     "typescript": "~5.4.2",
->>>>>>> b2465b03
     "webpack-bundle-analyzer": "~4.5.0",
     "webpack-cli": "~3.3.2",
     "webpack-dev-server": "~4.9.3",
