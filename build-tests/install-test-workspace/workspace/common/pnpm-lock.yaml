--- conflicted
+++ resolved
@@ -4,56 +4,28 @@
 
   typescript-newest-test:
     specifiers:
-<<<<<<< HEAD
-      '@rushstack/eslint-config': file:rushstack-eslint-config-2.6.1.tgz
-      '@rushstack/heft': file:rushstack-heft-0.45.12.tgz
-      '@rushstack/heft-lint-plugin': file:rushstack-heft-lint-plugin-0.1.0.tgz
-      '@rushstack/heft-typescript-plugin': file:rushstack-heft-typescript-plugin-0.1.0.tgz
-=======
       '@rushstack/eslint-config': file:rushstack-eslint-config-2.6.2.tgz
       '@rushstack/heft': file:rushstack-heft-0.45.14.tgz
->>>>>>> fddf08f0
       eslint: ~8.7.0
       tslint: ~5.20.1
       typescript: ~4.6.3
     devDependencies:
-<<<<<<< HEAD
-      '@rushstack/eslint-config': file:../temp/tarballs/rushstack-eslint-config-2.6.1.tgz_eslint@8.7.0+typescript@4.6.4
-      '@rushstack/heft': file:../temp/tarballs/rushstack-heft-0.45.12.tgz
-      '@rushstack/heft-lint-plugin': file:../temp/tarballs/rushstack-heft-lint-plugin-0.1.0.tgz_@rushstack+heft@0.45.12
-      '@rushstack/heft-typescript-plugin': file:../temp/tarballs/rushstack-heft-typescript-plugin-0.1.0.tgz_@rushstack+heft@0.45.12
-=======
       '@rushstack/eslint-config': file:../temp/tarballs/rushstack-eslint-config-2.6.2.tgz_eslint@8.7.0+typescript@4.6.4
       '@rushstack/heft': file:../temp/tarballs/rushstack-heft-0.45.14.tgz
->>>>>>> fddf08f0
       eslint: 8.7.0
       tslint: 5.20.1_typescript@4.6.4
       typescript: 4.6.4
 
   typescript-v3-test:
     specifiers:
-<<<<<<< HEAD
-      '@rushstack/eslint-config': file:rushstack-eslint-config-2.6.1.tgz
-      '@rushstack/heft': file:rushstack-heft-0.45.12.tgz
-      '@rushstack/heft-lint-plugin': file:rushstack-heft-lint-plugin-0.1.0.tgz
-      '@rushstack/heft-typescript-plugin': file:rushstack-heft-typescript-plugin-0.1.0.tgz
-=======
       '@rushstack/eslint-config': file:rushstack-eslint-config-2.6.2.tgz
       '@rushstack/heft': file:rushstack-heft-0.45.14.tgz
->>>>>>> fddf08f0
       eslint: ~8.7.0
       tslint: ~5.20.1
       typescript: ~4.6.3
     devDependencies:
-<<<<<<< HEAD
-      '@rushstack/eslint-config': file:../temp/tarballs/rushstack-eslint-config-2.6.1.tgz_eslint@8.7.0+typescript@4.6.4
-      '@rushstack/heft': file:../temp/tarballs/rushstack-heft-0.45.12.tgz
-      '@rushstack/heft-lint-plugin': file:../temp/tarballs/rushstack-heft-lint-plugin-0.1.0.tgz_@rushstack+heft@0.45.12
-      '@rushstack/heft-typescript-plugin': file:../temp/tarballs/rushstack-heft-typescript-plugin-0.1.0.tgz_@rushstack+heft@0.45.12
-=======
       '@rushstack/eslint-config': file:../temp/tarballs/rushstack-eslint-config-2.6.2.tgz_eslint@8.7.0+typescript@4.6.4
       '@rushstack/heft': file:../temp/tarballs/rushstack-heft-0.45.14.tgz
->>>>>>> fddf08f0
       eslint: 8.7.0
       tslint: 5.20.1_typescript@4.6.4
       typescript: 4.6.4
@@ -350,13 +322,13 @@
     dev: true
 
   /argparse/1.0.10:
-    resolution: {integrity: sha1-vNZ5HqWuCXJeF+WtmIE0zUCz2RE=}
+    resolution: {integrity: sha512-o5Roy6tNG4SL/FOkCAN6RzjiakZS25RLYFrcMttJqbdd8BWrnA+fGz57iN5Pb06pvBGvl5gQ0B48dJlslXvoTg==}
     dependencies:
       sprintf-js: 1.0.3
     dev: true
 
   /argparse/2.0.1:
-    resolution: {integrity: sha1-JG9Q88p4oyQPbJl+ipvR6sSeSzg=}
+    resolution: {integrity: sha512-8+9WqebbFzpX9OR+Wa6O29asIogeRMzcGtAINdpMHHyAg10f05aSFVBbcEqGf/PXw1EjAZ+q2/bEBg3DvurK3Q==}
     dev: true
 
   /array-includes/3.1.5:
@@ -902,8 +874,6 @@
       is-glob: 4.0.3
     dev: true
 
-<<<<<<< HEAD
-=======
   /glob/7.0.6:
     resolution: {integrity: sha512-f8c0rE8JiCxpa52kWPAOa3ZaYEnzofDzCQLCn3Vdk0Z5OVLq3BsRFJI4S4ykpeVW6QMGBUkMeUpoEgWnMTnw5Q==}
     dependencies:
@@ -915,7 +885,6 @@
       path-is-absolute: 1.0.1
     dev: true
 
->>>>>>> fddf08f0
   /glob/7.1.7:
     resolution: {integrity: sha512-OvD9ENzPLbegENnYP5UUfJIirTg4+XwMWGaQfQTY0JenxNvvIKP3U3/tAQSPIu/lHxXYSZmpXlUHeqAIdKzBLQ==}
     dependencies:
@@ -1086,7 +1055,7 @@
     dev: true
 
   /is-glob/4.0.3:
-    resolution: {integrity: sha1-ZPYeQsu7LuwgcanawLKLoeZdUIQ=}
+    resolution: {integrity: sha512-xelSayHH36ZgE7ZWhli7pW34hNbNl8Ojv5KVmkJD4hBdD3th8Tfk9vYasLM+mXWOZhFkgZfxhLSnrwRr4elSSg==}
     engines: {node: '>=0.10.0'}
     dependencies:
       is-extglob: 2.1.1
@@ -1390,15 +1359,12 @@
     engines: {node: '>= 0.8.0'}
     dev: true
 
-<<<<<<< HEAD
-=======
   /prettier/2.3.1:
     resolution: {integrity: sha512-p+vNbgpLjif/+D+DwAZAbndtRrR0md0MwfmOVN9N+2RgyACMT+7tfaRnT+WDPkqnuVwleyuBIG2XBxKDme3hPA==}
     engines: {node: '>=10.13.0'}
     hasBin: true
     dev: true
 
->>>>>>> fddf08f0
   /prop-types/15.7.2:
     resolution: {integrity: sha512-8QQikdH7//R2vurIJSutZ1smHYTcLpRWEOlHnzcWHmBYrOGUysKwSsrC89BCiFj3CbrfJ/nXFdJepOVrY1GCHQ==}
     dependencies:
@@ -1535,7 +1501,7 @@
     dev: true
 
   /sprintf-js/1.0.3:
-    resolution: {integrity: sha1-BOaSb2YolTVPPdAVIDYzuFcpfiw=}
+    resolution: {integrity: sha512-D9cPgkvLlV3t3IzL0D0YLvGA9Ahk4PcvVwUbN0dSGr1aP0Nrt4AEnTUbuGvquEC0mA64Gqt1fzirlRs5ibXx8g==}
     dev: true
 
   /string-argv/0.3.1:
@@ -1838,19 +1804,6 @@
       - typescript
     dev: true
 
-<<<<<<< HEAD
-  file:../temp/tarballs/rushstack-heft-0.45.12.tgz:
-    resolution: {tarball: file:../temp/tarballs/rushstack-heft-0.45.12.tgz}
-    name: '@rushstack/heft'
-    version: 0.45.12
-    engines: {node: '>=10.13.0'}
-    hasBin: true
-    dependencies:
-      '@rushstack/heft-config-file': file:../temp/tarballs/rushstack-heft-config-file-0.8.7.tgz
-      '@rushstack/node-core-library': file:../temp/tarballs/rushstack-node-core-library-3.46.0.tgz
-      '@rushstack/rig-package': file:../temp/tarballs/rushstack-rig-package-0.3.12.tgz
-      '@rushstack/ts-command-line': file:../temp/tarballs/rushstack-ts-command-line-4.12.0.tgz
-=======
   file:../temp/tarballs/rushstack-heft-0.45.14.tgz:
     resolution: {tarball: file:../temp/tarballs/rushstack-heft-0.45.14.tgz}
     name: '@rushstack/heft'
@@ -1862,63 +1815,18 @@
       '@rushstack/node-core-library': file:../temp/tarballs/rushstack-node-core-library-3.48.0.tgz
       '@rushstack/rig-package': file:../temp/tarballs/rushstack-rig-package-0.3.13.tgz
       '@rushstack/ts-command-line': file:../temp/tarballs/rushstack-ts-command-line-4.12.1.tgz
->>>>>>> fddf08f0
       '@types/tapable': 1.0.6
       argparse: 1.0.10
       chokidar: 3.4.3
       fast-glob: 3.2.5
+      glob: 7.0.6
       glob-escape: 0.0.2
+      prettier: 2.3.1
+      semver: 7.3.5
       tapable: 1.1.3
       true-case-path: 2.2.1
     dev: true
 
-<<<<<<< HEAD
-  file:../temp/tarballs/rushstack-heft-config-file-0.8.7.tgz:
-    resolution: {tarball: file:../temp/tarballs/rushstack-heft-config-file-0.8.7.tgz}
-    name: '@rushstack/heft-config-file'
-    version: 0.8.7
-    engines: {node: '>=10.13.0'}
-    dependencies:
-      '@rushstack/node-core-library': file:../temp/tarballs/rushstack-node-core-library-3.46.0.tgz
-      '@rushstack/rig-package': file:../temp/tarballs/rushstack-rig-package-0.3.12.tgz
-      jsonpath-plus: 4.0.0
-    dev: true
-
-  file:../temp/tarballs/rushstack-heft-lint-plugin-0.1.0.tgz_@rushstack+heft@0.45.12:
-    resolution: {tarball: file:../temp/tarballs/rushstack-heft-lint-plugin-0.1.0.tgz}
-    id: file:../temp/tarballs/rushstack-heft-lint-plugin-0.1.0.tgz
-    name: '@rushstack/heft-lint-plugin'
-    version: 0.1.0
-    peerDependencies:
-      '@rushstack/heft': ^0.45.3
-    dependencies:
-      '@rushstack/heft': file:../temp/tarballs/rushstack-heft-0.45.12.tgz
-      '@rushstack/node-core-library': file:../temp/tarballs/rushstack-node-core-library-3.46.0.tgz
-      semver: 7.3.5
-    dev: true
-
-  file:../temp/tarballs/rushstack-heft-typescript-plugin-0.1.0.tgz_@rushstack+heft@0.45.12:
-    resolution: {tarball: file:../temp/tarballs/rushstack-heft-typescript-plugin-0.1.0.tgz}
-    id: file:../temp/tarballs/rushstack-heft-typescript-plugin-0.1.0.tgz
-    name: '@rushstack/heft-typescript-plugin'
-    version: 0.1.0
-    peerDependencies:
-      '@rushstack/heft': ^0.45.3
-    dependencies:
-      '@rushstack/heft': file:../temp/tarballs/rushstack-heft-0.45.12.tgz
-      '@rushstack/heft-config-file': file:../temp/tarballs/rushstack-heft-config-file-0.8.7.tgz
-      '@rushstack/node-core-library': file:../temp/tarballs/rushstack-node-core-library-3.46.0.tgz
-      '@types/tapable': 1.0.6
-      semver: 7.3.5
-      tapable: 1.1.3
-      typescript: 4.6.4
-    dev: true
-
-  file:../temp/tarballs/rushstack-node-core-library-3.46.0.tgz:
-    resolution: {tarball: file:../temp/tarballs/rushstack-node-core-library-3.46.0.tgz}
-    name: '@rushstack/node-core-library'
-    version: 3.46.0
-=======
   file:../temp/tarballs/rushstack-heft-config-file-0.8.9.tgz:
     resolution: {tarball: file:../temp/tarballs/rushstack-heft-config-file-0.8.9.tgz}
     name: '@rushstack/heft-config-file'
@@ -1934,7 +1842,6 @@
     resolution: {tarball: file:../temp/tarballs/rushstack-node-core-library-3.48.0.tgz}
     name: '@rushstack/node-core-library'
     version: 3.48.0
->>>>>>> fddf08f0
     dependencies:
       '@types/node': 12.20.24
       colors: 1.2.5
