--- conflicted
+++ resolved
@@ -5,11 +5,7 @@
   "toolPackages": [
     {
       "packageName": "@microsoft/api-extractor",
-<<<<<<< HEAD
-      "packageVersion": "7.55.1"
-=======
       "packageVersion": "7.55.2"
->>>>>>> 3c97b343
     }
   ]
 }