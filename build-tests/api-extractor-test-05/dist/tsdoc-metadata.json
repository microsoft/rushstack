// This file is read by tools that parse documentation comments conforming to the TSDoc standard.
// It should be published with your NPM package.  It should not be tracked by Git.
{
  "tsdocVersion": "0.12",
  "toolPackages": [
    {
      "packageName": "@microsoft/api-extractor",
<<<<<<< HEAD
      "packageVersion": "7.53.1"
=======
      "packageVersion": "7.54.0"
>>>>>>> 6e6df736
    }
  ]
}<|MERGE_RESOLUTION|>--- conflicted
+++ resolved
@@ -5,11 +5,7 @@
   "toolPackages": [
     {
       "packageName": "@microsoft/api-extractor",
-<<<<<<< HEAD
-      "packageVersion": "7.53.1"
-=======
       "packageVersion": "7.54.0"
->>>>>>> 6e6df736
     }
   ]
 }