{
  "name": "eslint-7-11-test",
  "description": "This project contains a build test to validate ESLint 7.11.0 compatibility with the latest version of @rushstack/eslint-config (and by extension, the ESLint plugin)",
  "version": "1.0.0",
  "private": true,
  "main": "lib/index.js",
  "license": "MIT",
  "scripts": {
    "build": "heft build --clean",
    "_phase:build": "heft run --only build -- --clean"
  },
  "devDependencies": {
    "@rushstack/eslint-config": "3.7.1",
    "@rushstack/heft": "workspace:*",
    "@types/node": "18.17.15",
    "@typescript-eslint/parser": "~6.19.0",
    "eslint": "7.11.0",
<<<<<<< HEAD
    "typescript": "~5.5.2"
=======
    "local-node-rig": "workspace:*",
    "typescript": "~5.4.2"
>>>>>>> b2465b03
  }
}<|MERGE_RESOLUTION|>--- conflicted
+++ resolved
@@ -15,11 +15,7 @@
     "@types/node": "18.17.15",
     "@typescript-eslint/parser": "~6.19.0",
     "eslint": "7.11.0",
-<<<<<<< HEAD
-    "typescript": "~5.5.2"
-=======
     "local-node-rig": "workspace:*",
     "typescript": "~5.4.2"
->>>>>>> b2465b03
   }
 }