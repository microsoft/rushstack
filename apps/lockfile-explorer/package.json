--- conflicted
+++ resolved
@@ -71,11 +71,7 @@
     "express": "4.21.1",
     "js-yaml": "~4.1.0",
     "open": "~8.4.0",
-<<<<<<< HEAD
-    "update-notifier": "~5.1.0",
     "@rushstack/rush-pnpm-kit-v8": "workspace:*",
-=======
->>>>>>> fb6faf2f
     "semver": "~7.5.4",
     "update-notifier": "~5.1.0"
   }
