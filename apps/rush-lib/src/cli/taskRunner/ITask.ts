﻿// Copyright (c) Microsoft Corporation. All rights reserved. Licensed under the MIT license.
// See LICENSE in the project root for license information.

import { ITaskWriter } from '@microsoft/stream-collator';

<<<<<<< HEAD
import { Stopwatch } from '../../index';
=======
import TaskError from '../../errorDetection/TaskError';
import { Stopwatch } from '../../utilities/Stopwatch';
>>>>>>> f14fb983
import TaskStatus from './TaskStatus';
import TaskError from './TaskError';

/**
 * A definition for a task, an execute function returning a promise and a unique string name
 */
export interface ITaskDefinition {
  /**
   * Name of the task definition.
   */
  name: string;

  /**
   * This flag determines if an incremental build is allowed for the task.
   */
  isIncrementalBuildAllowed: boolean;

  /**
   * Method to be executed for the task.
   */
  execute: (writer: ITaskWriter) => Promise<TaskStatus>;
}

/**
 * The interface used internally by TaskRunner, which tracks the dependencies and execution status
 */
export interface ITask extends ITaskDefinition {
  /**
   * The current execution status of a task. Tasks start in the 'ready' state,
   * but can be 'blocked' if an upstream task failed. It is 'executing' when
   * the task is executing. Once execution is complete, it is either 'success' or
   * 'failure'.
   */
  status: TaskStatus;

  /**
   * A set of all dependencies which must be executed before this task is complete.
   * When dependencies finish execution, they are removed from this list.
   */
  dependencies: Set<ITask>;

  /**
   * The inverse of dependencies, lists all projects which are directly dependent on this one.
   */
  dependents: Set<ITask>;

  /**
   * This number represents how far away this Task is from the furthest "root" project (i.e.
   * a project with no dependents). This helps us to calculate the critical path (i.e. the
   * longest chain of projects which must be executed in order, thereby limiting execution speed
   * of the entire task tree.
   *
   * This number is calculated via a memoized recursive function, and when choosing the next
   * task to execute, the task with the highest criticalPathLength is chosen.
   *
   * Example:
   *        (0) A
   *             \
   *          (1) B     C (0)         (applications)
   *               \   /|\
   *                \ / | \
   *             (2) D  |  X (1)      (utilities)
   *                    | / \
   *                    |/   \
   *                (2) Y     Z (2)   (other utilities)
   *
   * All roots (A & C) have a criticalPathLength of 0.
   * B has a score of 1, since A depends on it.
   * D has a score of 2, since we look at the longest chain (e.g D->B->A is longer than D->C)
   * X has a score of 1, since the only package which depends on it is A
   * Z has a score of 2, since only X depends on it, and X has a score of 1
   * Y has a score of 2, since the chain Y->X->C is longer than Y->C
   *
   * The algorithm is implemented in TaskRunner as _calculateCriticalPaths()
   */
  criticalPathLength: number | undefined;

  /**
   * A list of all errors which occurred while executing this task, this is stored in case we need
   * it later (for example to re-print errors at end of execution).
   */
  errors: Set<TaskError>;

  /**
   * The task writer which contains information from the output streams of this task
   */
  writer: ITaskWriter;

  /**
   * The stopwatch which measures how long it takes the task to execute
   */
  stopwatch: Stopwatch;
}
export default ITask;<|MERGE_RESOLUTION|>--- conflicted
+++ resolved
@@ -3,12 +3,7 @@
 
 import { ITaskWriter } from '@microsoft/stream-collator';
 
-<<<<<<< HEAD
-import { Stopwatch } from '../../index';
-=======
-import TaskError from '../../errorDetection/TaskError';
 import { Stopwatch } from '../../utilities/Stopwatch';
->>>>>>> f14fb983
 import TaskStatus from './TaskStatus';
 import TaskError from './TaskError';
 
