--- conflicted
+++ resolved
@@ -13,20 +13,7 @@
 import RushConfiguration from '../../data/RushConfiguration';
 import RushConfigurationProject from '../../data/RushConfigurationProject';
 import { RushConstants } from '../../RushConstants';
-import {
-<<<<<<< HEAD
-  RushConfiguration,
-  RushConfigurationProject,
-  RushConstants,
-  Utilities
-} from '../../index';
-=======
-  default as ErrorDetector,
-  ErrorDetectionMode
-} from '../../errorDetection/ErrorDetector';
-import TaskError from '../../errorDetection/TaskError';
 import Utilities from '../../utilities/Utilities';
->>>>>>> f14fb983
 import TaskStatus from './TaskStatus';
 import TaskError from './TaskError';
 import { ITaskDefinition } from '../taskRunner/ITask';
