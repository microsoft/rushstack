--- conflicted
+++ resolved
@@ -101,20 +101,11 @@
 
     this._validateInput();
 
-<<<<<<< HEAD
-      this._versionManager = new VersionManager(
-        this.rushConfiguration,
-        userEmail,
-        this.rushConfiguration.versionPolicyConfiguration
-      );
-=======
     this._versionManager = new versionManagerModule.VersionManager(
       this.rushConfiguration,
       userEmail,
-      this.rushConfiguration.versionPolicyConfiguration,
-      this.parser.rushGlobalFolder
+      this.rushConfiguration.versionPolicyConfiguration
     );
->>>>>>> a437f5e8
 
     if (this._ensureVersionPolicy.value) {
       this._overwritePolicyVersionIfNeeded();
