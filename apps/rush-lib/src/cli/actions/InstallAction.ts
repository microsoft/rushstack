--- conflicted
+++ resolved
@@ -79,14 +79,8 @@
 
     this.eventHooksManager.handle(Event.preRushInstall);
 
-<<<<<<< HEAD
     const installManager: InstallManager = new InstallManager(this.rushConfiguration);
     return installManager.ensureLocalPackageManager(this._cleanInstallFull.value).then(() => {
-=======
-    try {
-      const installManager: InstallManager = new InstallManager(this.rushConfiguration);
-      installManager.ensureLocalPackageManager(this._cleanInstallFull.value);
->>>>>>> 0a262fb6
 
       const shrinkwrapFile: BaseShrinkwrapFile | undefined = ShrinkwrapFileFactory.getShrinkwrapFile(
         this.rushConfiguration.packageManager,
@@ -110,12 +104,7 @@
       if (!installManager.createTempModulesAndCheckShrinkwrap(shrinkwrapFile, installType !== InstallType.Normal)) {
         console.log('');
         console.log(colors.red('You need to run "rush generate" to update your shrinkwrap file.'));
-<<<<<<< HEAD
-        process.exit(1);
-        return;
-=======
         return process.exit(1);
->>>>>>> 0a262fb6
       }
 
       installManager.installCommonModules(installType);
@@ -132,24 +121,13 @@
 
       this.eventHooksManager.handle(Event.postRushInstall);
 
-<<<<<<< HEAD
       if (!this._noLinkParameter.value) {
         const linkManager: BaseLinkManager = LinkManagerFactory.getLinkManager(this.rushConfiguration);
-        this._parser.catchSyncErrors(linkManager.createSymlinksForProjects(false));
+        return linkManager.createSymlinksForProjects(false);
       } else {
         console.log(os.EOL + 'Next you should probably run: "rush link"');
       }
     });
-=======
-    if (!this._noLinkParameter.value) {
-      const linkManager: BaseLinkManager = LinkManagerFactory.getLinkManager(this.rushConfiguration);
-      return linkManager.createSymlinksForProjects(false);
-    } else {
-      console.log(os.EOL + 'Next you should probably run: "rush link"');
-    }
-
-    return Promise.resolve();
->>>>>>> 0a262fb6
   }
 
   private _collectTelemetry(stopwatch: Stopwatch, success: boolean): void {
