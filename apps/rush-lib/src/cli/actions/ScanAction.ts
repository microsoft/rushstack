// Copyright (c) Microsoft Corporation. All rights reserved. Licensed under the MIT license.
// See LICENSE in the project root for license information.

import * as colors from 'colors';
import * as glob from 'glob';
import * as path from 'path';
import builtinPackageNames = require('builtins');

<<<<<<< HEAD
import { Logging } from '@microsoft/node-core-library';

import { RushCommandLineParser } from './RushCommandLineParser';
=======
import { RushCommandLineParser } from '../RushCommandLineParser';
>>>>>>> 47da387e
import { BaseRushAction } from './BaseRushAction';
import { FileSystem } from '@microsoft/node-core-library';

export class ScanAction extends BaseRushAction {
  constructor(parser: RushCommandLineParser) {
    super({
      actionName: 'scan',
      summary: 'Scan the current project folder and display a report of imported packages.',
      documentation: `The NPM system allows a project to import dependencies without explicitly`
        + ` listing them in its package.json file. This is a dangerous practice, because`
        + ` there is no guarantee you will get a compatible version. The "rush scan" command`
        + ` reports a list of packages that are imported by your code, which you can`
        + ` compare against your package.json file to find mistakes. It searches the "./src"`
        + ` and "./lib" folders for typical import syntaxes such as "import __ from '__'",`
        + ` "require('__')", "System.import('__'), etc.  The results are only approximate,`
        + ` but generally pretty accurate.`,
      safeForSimultaneousRushProcesses: true,
      parser
    });
  }

  protected onDefineParameters(): void {
    // abstract
  }

  protected run(): Promise<void> {
    const packageJsonFilename: string = path.resolve('./package.json');

    if (!FileSystem.exists(packageJsonFilename)) {
      throw new Error('You must run "rush scan" in a project folder containing a package.json file.');
    }

    const requireRegExps: RegExp[] = [
      // Example: require('someting')
      /\brequire\s*\(\s*[']([^']+\s*)[']\)/,
      /\brequire\s*\(\s*["]([^"]+)["]\s*\)/,

      // Example: require.ensure('someting')
      /\brequire.ensure\s*\(\s*[']([^']+\s*)[']\)/,
      /\brequire.ensure\s*\(\s*["]([^"]+)["]\s*\)/,

      // Example: require.resolve('someting')
      /\brequire.resolve\s*\(\s*[']([^']+\s*)[']\)/,
      /\brequire.resolve\s*\(\s*["]([^"]+)["]\s*\)/,

      // Example: System.import('someting')
      /\bSystem.import\s*\(\s*[']([^']+\s*)[']\)/,
      /\bSystem.import\s*\(\s*["]([^"]+)["]\s*\)/,

      // Example:
      //
      // import {
      //   A, B
      // } from 'something';
      /\bfrom\s*[']([^']+)[']/,
      /\bfrom\s*["]([^"]+)["]/,

      // Example:  import 'something';
      /\bimport\s*[']([^']+)[']\s*\;/,
      /\bimport\s*["]([^"]+)["]\s*\;/,

      // Example:
      // /// <reference types="something" />
      /\/\/\/\s*<\s*reference\s+types\s*=\s*["]([^"]+)["]\s*\/>/
    ];

    // Example: "my-package/lad/dee/dah" --> "my-package"
    // Example: "@ms/my-package" --> "@ms/my-package"
    const packageRegExp: RegExp = /^((@[a-z\-0-9!_]+\/)?[a-z\-0-9!_]+)\/?/;

    const requireMatches: Set<string> = new Set<string>();

    for (const filename of glob.sync('{./*.{ts,js,tsx,jsx},./{src,lib}/**/*.{ts,js,tsx,jsx}}')) {
      try {
        const contents: string = FileSystem.readFile(filename);
        const lines: string[] = contents.split('\n');

        for (const line of lines) {
          for (const requireRegExp of requireRegExps) {
            const requireRegExpResult: RegExpExecArray | null = requireRegExp.exec(line);
            if (requireRegExpResult) {
              requireMatches.add(requireRegExpResult[1]);
            }
          }
        }
      } catch (error) {
        Logging.log(colors.bold('Skipping file due to error: ' + filename));
      }
    }

    const packageMatches: Set<string> = new Set<string>();

    requireMatches.forEach((requireMatch: string) => {
      const packageRegExpResult: RegExpExecArray | null = packageRegExp.exec(requireMatch);
      if (packageRegExpResult) {
        packageMatches.add(packageRegExpResult[1]);
      }
    });

    const packageNames: string[] = [];

    packageMatches.forEach((packageName: string) => {
      packageNames.push(packageName);
    });

    packageNames.sort();

    Logging.log('Detected dependencies:');
    for (const packageName of packageNames) {
      if (builtinPackageNames.indexOf(packageName) < 0) {
        Logging.log('  ' + packageName);
      }
    }
    return Promise.resolve();
  }
}<|MERGE_RESOLUTION|>--- conflicted
+++ resolved
@@ -6,13 +6,9 @@
 import * as path from 'path';
 import builtinPackageNames = require('builtins');
 
-<<<<<<< HEAD
 import { Logging } from '@microsoft/node-core-library';
 
-import { RushCommandLineParser } from './RushCommandLineParser';
-=======
 import { RushCommandLineParser } from '../RushCommandLineParser';
->>>>>>> 47da387e
 import { BaseRushAction } from './BaseRushAction';
 import { FileSystem } from '@microsoft/node-core-library';
 
