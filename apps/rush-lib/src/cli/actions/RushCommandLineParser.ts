--- conflicted
+++ resolved
@@ -7,18 +7,10 @@
 import * as wordwrap from 'wordwrap';
 import { CommandLineParser, CommandLineFlagParameter } from '@microsoft/ts-command-line';
 
-<<<<<<< HEAD
-import {
-  RushConfiguration,
-  RushConstants,
-  Utilities
-} from '../../index';
+import { RushConstants } from '../../RushConstants';
 import { CommandLineConfiguration } from '../../data/CommandLineConfiguration';
-=======
 import RushConfiguration from '../../data/RushConfiguration';
 import Utilities from '../../utilities/Utilities';
-import BuildAction from './BuildAction';
->>>>>>> f14fb983
 import ChangeAction from './ChangeAction';
 import CheckAction from './CheckAction';
 import GenerateAction from './GenerateAction';
