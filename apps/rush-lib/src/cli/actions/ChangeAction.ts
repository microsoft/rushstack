--- conflicted
+++ resolved
@@ -11,11 +11,10 @@
   CommandLineFlagParameter,
   CommandLineStringParameter
 } from '@microsoft/ts-command-line';
-<<<<<<< HEAD
-import { Logging } from '@microsoft/node-core-library';
-=======
-import { FileSystem } from '@microsoft/node-core-library';
->>>>>>> 47da387e
+import {
+  FileSystem,
+  Logging
+} from '@microsoft/node-core-library';
 
 import { RushConfigurationProject } from '../../api/RushConfigurationProject';
 import {
@@ -464,15 +463,9 @@
    * Writes a file to disk, ensuring the directory structure up to that point exists
    */
   private _writeFile(fileName: string, output: string): void {
-<<<<<<< HEAD
-    fsx.mkdirsSync(path.dirname(fileName));
-    fsx.writeFileSync(fileName, output);
-    Logging.log('Created file: ' + fileName);
-=======
     FileSystem.writeFile(fileName, output, {
       ensureFolderExists: true
     });
-    console.log('Created file: ' + fileName);
->>>>>>> 47da387e
+    Logging.log('Created file: ' + fileName);
   }
 }