﻿// Copyright (c) Microsoft Corporation. All rights reserved. Licensed under the MIT license.
// See LICENSE in the project root for license information.

import * as child_process from 'child_process';
import * as path from 'path';
import { JsonFile, Text, FileSystem } from '@microsoft/node-core-library';
import { ITaskWriter } from '@microsoft/stream-collator';
import { IPackageDeps } from '@microsoft/package-deps-hash';

import { RushConfiguration } from '../../api/RushConfiguration';
import { RushConfigurationProject } from '../../api/RushConfigurationProject';
import { RushConstants } from '../../logic/RushConstants';
import { Utilities } from '../../utilities/Utilities';
import { TaskStatus } from './TaskStatus';
import { TaskError } from './TaskError';
import { ITaskDefinition } from '../taskRunner/ITask';
import {
  PackageChangeAnalyzer
} from '../PackageChangeAnalyzer';

interface IPackageDependencies extends IPackageDeps {
  arguments: string;
}

export interface IProjectTaskOptions {
  rushProject: RushConfigurationProject;
  rushConfiguration: RushConfiguration;
  commandToRun: string;
  isIncrementalBuildAllowed: boolean;
  packageChangeAnalyzer: PackageChangeAnalyzer;
}

/**
 * A TaskRunner task which cleans and builds a project
 */
export class ProjectTask implements ITaskDefinition {
  public get name(): string {
    return this._rushProject.packageName;
  }

  public isIncrementalBuildAllowed: boolean;
  public hadEmptyScript: boolean = false;

  private _hasWarningOrError: boolean;
  private _rushProject: RushConfigurationProject;
  private _rushConfiguration: RushConfiguration;
  private _commandToRun: string;
  private _packageChangeAnalyzer: PackageChangeAnalyzer;

  constructor(options: IProjectTaskOptions) {
    this._rushProject = options.rushProject;
    this._rushConfiguration = options.rushConfiguration;
    this._commandToRun = options.commandToRun;
    this.isIncrementalBuildAllowed = options.isIncrementalBuildAllowed;
    this._packageChangeAnalyzer = options.packageChangeAnalyzer;
}

  public execute(writer: ITaskWriter): Promise<TaskStatus> {
    try {
      if (!this._commandToRun) {
        this.hadEmptyScript = true;
      }
      const deps: IPackageDependencies | undefined = this._getPackageDependencies(writer);
      return this._executeTask(writer, deps);
    } catch (error) {
      return Promise.reject(new TaskError('executing', error.message));
    }
  }

  private _getPackageDependencies(writer: ITaskWriter): IPackageDependencies | undefined {
    let deps: IPackageDependencies | undefined = undefined;
    this._rushConfiguration = this._rushConfiguration;
    try {
      deps = {
        files: this._packageChangeAnalyzer.getPackageDepsHash(this._rushProject.packageName)!.files,
        arguments: this._commandToRun
      };
    } catch (error) {
      writer.writeLine('Unable to calculate incremental build state. ' +
        'Instead running full rebuild. ' + error.toString());
    }

    return deps;
  }

  private _executeTask(
    writer: ITaskWriter,
    currentPackageDeps: IPackageDependencies | undefined
  ): Promise<TaskStatus> {
    try {
      this._hasWarningOrError = false;
      const projectFolder: string = this._rushProject.projectFolder;
      let lastPackageDeps: IPackageDependencies | undefined = undefined;

      writer.writeLine(`>>> ${this.name}`);

      const packageDepsFilename: string = `package-deps.${this._commandToRun}.json`;
      const currentDepsPath: string = path.join(
        this._rushProject.projectFolder,
        RushConstants.packageDepsFolderName,
        packageDepsFilename
      );

      if (FileSystem.exists(currentDepsPath)) {
        try {
          lastPackageDeps = JsonFile.load(currentDepsPath) as IPackageDependencies;
        } catch (e) {
          // Warn and ignore - treat failing to load the file as the project being not built.
          writer.writeLine(
            `Warning: error parsing ${packageDepsFilename}: ${e}. Ignoring and ` +
            `treating the command "${this._commandToRun}" as not run.`
          );
        }
      }

      const isPackageUnchanged: boolean = (
        !!(
          lastPackageDeps &&
          currentPackageDeps &&
          (currentPackageDeps.arguments === lastPackageDeps.arguments &&
          _areShallowEqual(currentPackageDeps.files, lastPackageDeps.files, writer))
        )
      );

      if (isPackageUnchanged && this.isIncrementalBuildAllowed) {
        return Promise.resolve(TaskStatus.Skipped);
      } else {
        // If the deps file exists, remove it before starting a build.
        FileSystem.deleteFile(currentDepsPath);

<<<<<<< HEAD
        if (!taskCommand) {
          writer.writeLine(`The task command "${this._commandToRun}" was registered in the package.json but is blank,`
=======
        if (!this._commandToRun) {
          writer.writeLine(`The task command ${this._commandToRun} was registered in the package.json but is blank,`
>>>>>>> ffcf4863
            + ` so no action will be taken.`);

          // Write deps on success.
          if (currentPackageDeps) {
            JsonFile.save(currentPackageDeps, currentDepsPath, {
              ensureFolderExists: true
            });
          }

          return Promise.resolve(TaskStatus.Success);
        }

        // Run the task

        writer.writeLine(this._commandToRun);
        const task: child_process.ChildProcess = Utilities.executeLifecycleCommandAsync(
          this._commandToRun,
          {
            rushConfiguration: this._rushConfiguration,
            workingDirectory: projectFolder,
            initCwd: this._rushConfiguration.commonTempFolder,
            handleOutput: true,
            environmentPathOptions: {
              includeProjectBin: true
            }
          }
        );

        // Hook into events, in order to get live streaming of build log
        if (task.stdout !== null) {
          task.stdout.on('data', (data: string) => {
            writer.write(data);
          });
        }
        if (task.stderr !== null) {
          task.stderr.on('data', (data: string) => {
            writer.writeError(data);
            this._hasWarningOrError = true;
          });
        }

        return new Promise((resolve: (status: TaskStatus) => void, reject: (error: TaskError) => void) => {
          task.on('close', (code: number) => {
            this._writeLogsToDisk(writer);

            if (code !== 0) {
              reject(new TaskError('error', `Returned error code: ${code}`));
            } else if (this._hasWarningOrError) {
              resolve(TaskStatus.SuccessWithWarning);
            } else {
              // Write deps on success.
              if (currentPackageDeps) {
                JsonFile.save(currentPackageDeps, currentDepsPath, {
                  ensureFolderExists: true
                });
              }
              resolve(TaskStatus.Success);
            }
          });
        });
      }
    } catch (error) {
      console.log(error);

      this._writeLogsToDisk(writer);
      return Promise.reject(new TaskError('error', error.toString()));
    }
  }

  // @todo #179371: add log files to list of things that get gulp cleaned
  private _writeLogsToDisk(writer: ITaskWriter): void {
    try {
      const logFilename: string = path.basename(this._rushProject.projectFolder);

      const stdout: string = writer.getStdOutput().replace(/\x1B[[(?);]{0,2}(;?\d)*./g, '');
      if (stdout) {
        FileSystem.writeFile(path.join(this._rushProject.projectFolder, logFilename + '.build.log'), stdout);
      }

      const stderr: string = writer.getStdError().replace(/\x1B[[(?);]{0,2}(;?\d)*./g, '');
      if (stderr) {
        FileSystem.writeFile(path.join(this._rushProject.projectFolder, logFilename + '.build.error.log'), stderr);
      }
    } catch (e) {
      console.log(`Error writing logs to disk: ${e}`);
    }
  }
}

function _areShallowEqual(object1: Object, object2: Object, writer: ITaskWriter): boolean {
  for (const n in object1) {
    if (!(n in object2) || object1[n] !== object2[n]) {
      writer.writeLine(`Found mismatch: "${n}": "${object1[n]}" !== "${object2[n]}"`);
      return false;
    }
  }
  for (const n in object2) {
    if (!(n in object1)) {
      writer.writeLine(`Found new prop in obj2: "${n}" value="${object2[n]}"`);
      return false;
    }
  }
  return true;
}

/**
 * When running a command from the "scripts" block in package.json, if the command
 * contains Unix-style path slashes and the OS is Windows, the package managers will
 * convert slashes to backslashes.  This is a complicated undertaking.  For example, they
 * need to convert "node_modules/bin/this && ./scripts/that --name keep/this"
 * to "node_modules\bin\this && .\scripts\that --name keep/this", and they don't want to
 * convert ANY of the slashes in "cmd.exe /c echo a/b".  NPM and PNPM use npm-lifecycle for this,
 * but it unfortunately has a dependency on the entire node-gyp kitchen sink.  Yarn has a
 * simplified implementation in fix-cmd-win-slashes.js, but it's not exposed as a library.
 *
 * Fundamentally NPM's whole feature seems misguided:  They start by inviting people to write
 * shell scripts that will be executed by wildly different shell languages (e.g. cmd.exe and Bash).
 * It's very tricky for a developer to guess what's safe to do without testing every OS.
 * Even simple path separators are not portable, so NPM added heuristics to figure out which
 * slashes are part of a path or not, and convert them.  These workarounds end up having tons
 * of special cases.  They probably could have implemented their own entire minimal cross-platform
 * shell language with less code and less confusion than npm-lifecycle's approach.
 *
 * We've deprecated shell operators inside package.json.  Instead, we advise people to move their
 * scripts into conventional script files, and put only a file path in package.json.  So, for
 * Rush's workaround here, we really only care about supporting the small set of cases seen in the
 * unit tests.  For anything that doesn't fit those patterns, we leave the string untouched
 * (i.e. err on the side of not breaking anything).  We could revisit this later if someone
 * complains about it, but so far nobody has.  :-)
 */
export function convertSlashesForWindows(command: string): string {
  // The first group will match everything up to the first space, "&", "|", "<", ">", or quote.
  // The second group matches the remainder.
  const commandRegExp: RegExp = /^([^\s&|<>"]+)(.*)$/;

  const match: RegExpMatchArray | null = commandRegExp.exec(command);
  if (match) {
    // Example input: "bin/blarg --path ./config/blah.json && a/b"
    // commandPart="bin/blarg"
    // remainder=" --path ./config/blah.json && a/b"
    const commandPart: string = match[1];
    const remainder: string = match[2];

    // If the command part already contains a backslash, then leave it alone
    if (commandPart.indexOf('\\') < 0) {
      // Replace all the slashes with backslashes, e.g. to produce:
      // "bin\blarg --path ./config/blah.json && a/b"
      //
      // NOTE: we don't attempt to process the path parameter or stuff after "&&"
      return Text.replaceAll(commandPart, '/', '\\') + remainder;
    }
  }

  // Don't change anything
  return command;
}<|MERGE_RESOLUTION|>--- conflicted
+++ resolved
@@ -128,13 +128,8 @@
         // If the deps file exists, remove it before starting a build.
         FileSystem.deleteFile(currentDepsPath);
 
-<<<<<<< HEAD
-        if (!taskCommand) {
+        if (!this._commandToRun) {
           writer.writeLine(`The task command "${this._commandToRun}" was registered in the package.json but is blank,`
-=======
-        if (!this._commandToRun) {
-          writer.writeLine(`The task command ${this._commandToRun} was registered in the package.json but is blank,`
->>>>>>> ffcf4863
             + ` so no action will be taken.`);
 
           // Write deps on success.
