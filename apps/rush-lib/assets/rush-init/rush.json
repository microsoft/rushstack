/**
 * This is the main configuration file for Rush.
 * For full documentation, please see https://rushjs.io
 */
{
  "$schema": "https://developer.microsoft.com/json-schemas/rush/v5/rush.schema.json",

  /**
   * (Required) This specifies the version of the Rush engine to be used in this repo.
   * Rush's "version selector" feature ensures that the globally installed tool will
   * behave like this release, regardless of which version is installed globally.
   *
   * The common/scripts/install-run-rush.js automation script also uses this version.
   *
   * NOTE: If you upgrade to a new major version of Rush, you should replace the "v5"
   * path segment in the "$schema" field for all your Rush config files.  This will ensure
   * correct error-underlining and tab-completion for editors such as VS Code.
   */
  "rushVersion": "[%RUSH_VERSION%]",

  /**
   * The next field selects which package manager should be installed and determines its version.
   * Rush installs its own local copy of the package manager to ensure that your build process
   * is fully isolated from whatever tools are present in the local environment.
   *
   * Specify one of: "pnpmVersion", "npmVersion", or "yarnVersion".  See the Rush documentation
   * for details about these alternatives.
   */
<<<<<<< HEAD
  "pnpmVersion": "4.8.0",
=======
  "pnpmVersion": "4.14.4",
>>>>>>> c7be8f7f

  /*[LINE "HYPOTHETICAL"]*/ "npmVersion": "4.5.0",
  /*[LINE "HYPOTHETICAL"]*/ "yarnVersion": "1.9.4",

  /**
   * Options that are only used when the PNPM package manager is selected
   */
  "pnpmOptions": {
    /**
     * Specifies the location of the PNPM store.  There are two possible values:
     *
     * - "local" - use the "pnpm-store" folder in the current configured temp folder:
     *   "common/temp/pnpm-store" by default.
     * - "global" - use PNPM's global store, which has the benefit of being shared
     *    across multiple repo folders, but the disadvantage of less isolation for builds
     *    (e.g. bugs or incompatibilities when two repos use different releases of PNPM)
     *
     * RUSH_PNPM_STORE_PATH will override the directory that will be used as the store
     *
     * In all cases, the store path will be overridden by the environment variable RUSH_PNPM_STORE_PATH.
     *
     * The default value is "local".
     */
    /*[LINE "HYPOTHETICAL"]*/ "pnpmStore": "local",

    /**
     * If true, then Rush will add the "--strict-peer-dependencies" option when invoking PNPM.
     * This causes "rush install" to fail if there are unsatisfied peer dependencies, which is
     * an invalid state that can cause build failures or incompatible dependency versions.
     * (For historical reasons, JavaScript package managers generally do not treat this invalid
     * state as an error.)
     *
     * The default value is false to avoid legacy compatibility issues.
     * It is strongly recommended to set strictPeerDependencies=true.
     */
    /*[LINE "DEMO"]*/ "strictPeerDependencies": true,

    /**
     * Configures the strategy used to select versions during installation.
     *
     * This feature requires PNPM version 3.1 or newer.  It corresponds to the "--resolution-strategy" command-line
     * option for PNPM.  Possible values are "fast" and "fewer-dependencies".  PNPM's default is "fast", but this may
     * be incompatible with certain packages, for example the "@types" packages from DefinitelyTyped.  Rush's default
     * is "fewer-dependencies", which causes PNPM to avoid installing a newer version if an already installed version
     * can be reused; this is more similar to NPM's algorithm.
     *
     * After modifying this field, it's recommended to run "rush update --full" so that the package manager
     * will recalculate all version selections.
     */
    /*[LINE "HYPOTHETICAL"]*/ "resolutionStrategy": "fast",

    /**
     * If true, then `rush install` will report an error if manual modifications
     * were made to the PNPM shrinkwrap file without running "rush update" afterwards.
     *
     * This feature protects against accidental inconsistencies that may be introduced
     * if the PNPM shrinkwrap file ("pnpm-lock.yaml") is manually edited.  When this
     * feature is enabled, "rush update" will append a hash to the file as a YAML comment,
     * and then "rush update" and "rush install" will validate the hash.  Note that this does not prohibit
     * manual modifications, but merely requires "rush update" be run
     * afterwards, ensuring that PNPM can report or repair any potential inconsistencies.
     *
     * To temporarily disable this validation when invoking "rush install", use the
     * "--bypass-policy" command-line parameter.
     *
     * The default value is false.
     */
    /*[LINE "HYPOTHETICAL"]*/ "preventManualShrinkwrapChanges": true,

    /**
     * If true, then `rush install` will use the PNPM workspaces feature to perform the
     * install.
     *
     * This feature uses PNPM to peform the entire monorepo install. When using workspaces, Rush will
     * generate a "pnpm-workspace.yaml" file referencing all local projects to install. Rush will
     * also generate a "pnpmfile.js" which is used to provide preferred versions support. When install
     * is run, this pnpmfile will be used to replace dependency version ranges with a smaller subset
     * of the original range. If the preferred version is not fully a subset of the original version
     * range, it will be left as-is. After this, the pnpmfile.js provided in the repository (if one
     * exists) will be called to further modify package dependencies.
     *
     * This option is experimental. The default value is false.
     */
    /*[LINE "HYPOTHETICAL"]*/ "useWorkspaces": true
  },

  /**
   * Older releases of the Node.js engine may be missing features required by your system.
   * Other releases may have bugs.  In particular, the "latest" version will not be a
   * Long Term Support (LTS) version and is likely to have regressions.
   *
   * Specify a SemVer range to ensure developers use a Node.js version that is appropriate
   * for your repo.
   */
  "nodeSupportedVersionRange": ">=12.13.0 <13.0.0",

  /**
   * Odd-numbered major versions of Node.js are experimental.  Even-numbered releases
   * spend six months in a stabilization period before the first Long Term Support (LTS) version.
   * For example, 8.9.0 was the first LTS version of Node.js 8.  Pre-LTS versions are not recommended
   * for production usage because they frequently have bugs.  They may cause Rush itself
   * to malfunction.
   *
   * Rush normally prints a warning if it detects a pre-LTS Node.js version.  If you are testing
   * pre-LTS versions in preparation for supporting the first LTS version, you can use this setting
   * to disable Rush's warning.
   */
  /*[LINE "HYPOTHETICAL"]*/ "suppressNodeLtsWarning": false,

  /**
   * If you would like the version specifiers for your dependencies to be consistent, then
   * uncomment this line. This is effectively similar to running "rush check" before any
   * of the following commands:
   *
   *   rush install, rush update, rush link, rush version, rush publish
   *
   * In some cases you may want this turned on, but need to allow certain packages to use a different
   * version. In those cases, you will need to add an entry to the "allowedAlternativeVersions"
   * section of the common-versions.json.
   */
  /*[LINE "HYPOTHETICAL"]*/ "ensureConsistentVersions": true,

  /**
   * Large monorepos can become intimidating for newcomers if project folder paths don't follow
   * a consistent and recognizable pattern.  When the system allows nested folder trees,
   * we've found that teams will often use subfolders to create islands that isolate
   * their work from others ("shipping the org").  This hinders collaboration and code sharing.
   *
   * The Rush developers recommend a "category folder" model, where buildable project folders
   * must always be exactly two levels below the repo root.  The parent folder acts as the category.
   * This provides a basic facility for grouping related projects (e.g. "apps", "libaries",
   * "tools", "prototypes") while still encouraging teams to organize their projects into
   * a unified taxonomy.  Limiting to 2 levels seems very restrictive at first, but if you have
   * 20 categories and 20 projects in each category, this scheme can easily accommodate hundreds
   * of projects.  In practice, you will find that the folder hierarchy needs to be rebalanced
   * occasionally, but if that's painful, it's a warning sign that your development style may
   * discourage refactoring.  Reorganizing the categories should be an enlightening discussion
   * that brings people together, and maybe also identifies poor coding practices (e.g. file
   * references that reach into other project's folders without using Node.js module resolution).
   *
   * The defaults are projectFolderMinDepth=1 and projectFolderMaxDepth=2.
   *
   * To remove these restrictions, you could set projectFolderMinDepth=1
   * and set projectFolderMaxDepth to a large number.
   */
  /*[LINE "HYPOTHETICAL"]*/ "projectFolderMinDepth": 2,
  /*[LINE "HYPOTHETICAL"]*/ "projectFolderMaxDepth": 2,

  /**
   * Today the npmjs.com registry enforces fairly strict naming rules for packages, but in the early
   * days there was no standard and hardly any enforcement.  A few large legacy projects are still using
   * nonstandard package names, and private registries sometimes allow it.  Set "allowMostlyStandardPackageNames"
   * to true to relax Rush's enforcement of package names.  This allows upper case letters and in the future may
   * relax other rules, however we want to minimize these exceptions.  Many popular tools use certain punctuation
   * characters as delimiters, based on the assumption that they will never appear in a package name; thus if we relax
   * the rules too much it is likely to cause very confusing malfunctions.
   *
   * The default value is false.
   */
  /*[LINE "HYPOTHETICAL"]*/ "allowMostlyStandardPackageNames": true,

  /**
   * This feature helps you to review and approve new packages before they are introduced
   * to your monorepo.  For example, you may be concerned about licensing, code quality,
   * performance, or simply accumulating too many libraries with overlapping functionality.
   * The approvals are tracked in two config files "browser-approved-packages.json"
   * and "nonbrowser-approved-packages.json".  See the Rush documentation for details.
   */
  /*[BEGIN "DEMO"]*/
  "approvedPackagesPolicy": {
    /**
     * The review categories allow you to say for example "This library is approved for usage
     * in prototypes, but not in production code."
     *
     * Each project can be associated with one review category, by assigning the "reviewCategory" field
     * in the "projects" section of rush.json.  The approval is then recorded in the files
     * "common/config/rush/browser-approved-packages.json" and "nonbrowser-approved-packages.json"
     * which are automatically generated during "rush update".
     *
     * Designate categories with whatever granularity is appropriate for your review process,
     * or you could just have a single category called "default".
     */
    "reviewCategories": [
      // Some example categories:
      "production", // projects that ship to production
      "tools",      // non-shipping projects that are part of the developer toolchain
      "prototypes"  // experiments that should mostly be ignored by the review process
    ],

    /**
     * A list of NPM package scopes that will be excluded from review.
     * We recommend to exclude TypeScript typings (the "@types" scope), because
     * if the underlying package was already approved, this would imply that the typings
     * are also approved.
     */
    /*[LINE "HYPOTHETICAL"]*/ "ignoredNpmScopes": ["@types"]
  },
  /*[END "DEMO"]*/

  /**
   * If you use Git as your version control system, this section has some additional
   * optional features you can use.
   */
  "gitPolicy": {
    /**
     * Work at a big company?  Tired of finding Git commits at work with unprofessional Git
     * emails such as "beer-lover@my-college.edu"?  Rush can validate people's Git email address
     * before they get started.
     *
     * Define a list of regular expressions describing allowable e-mail patterns for Git commits.
     * They are case-insensitive anchored JavaScript RegExps.  Example: ".*@example\.com"
     *
     * IMPORTANT: Because these are regular expressions encoded as JSON string literals,
     * RegExp escapes need two backspashes, and ordinary periods should be "\\.".
     */
    /*[BEGIN "DEMO"]*/
    "allowedEmailRegExps": [
      "[^@]+@users\\.noreply\\.github\\.com",
      "travis@example\\.org"
    ],
    /*[END "DEMO"]*/

    /**
     * When Rush reports that the address is malformed, the notice can include an example
     * of a recommended email.  Make sure it conforms to one of the allowedEmailRegExps
     * expressions.
     */
    /*[LINE "DEMO"]*/ "sampleEmail": "mrexample@users.noreply.github.com",

    /**
     * The commit message to use when committing changes during 'rush publish'.
     *
     * For example, if you want to prevent these commits from triggering a CI build,
     * you might configure your system's trigger to look for a special string such as "[skip-ci]"
     * in the commit message, and then customize Rush's message to contain that string.
     */
    /*[LINE "DEMO"]*/ "versionBumpCommitMessage": "Applying package updates. [skip-ci]"
  },

  "repository": {
    /**
     * The URL of this Git repository, used by "rush change" to determine the base branch for your PR.
     *
     * The "rush change" command needs to determine which files are affected by your PR diff.
     * If you merged or cherry-picked commits from the master branch into your PR branch, those commits
     * should be excluded from this diff (since they belong to some other PR).  In order to do that,
     * Rush needs to know where to find the base branch for your PR.  This information cannot be
     * determined from Git alone, since the "pull request" feature is not a Git concept.  Ideally
     * Rush would use a vendor-specific protocol to query the information from GitHub, Azure DevOps, etc.
     * But to keep things simple, "rush change" simply assumes that your PR is against the "master" branch
     * of the Git remote indicated by the repository.url setting in rush.json.  If you are working in
     * a GitHub "fork" of the real repo, this setting will be different from the repository URL of your
     * your PR branch, and in this situation "rush change" will also automatically invoke "git fetch"
     * to retrieve the latest activity for the remote master branch.
     */
    /*[LINE "HYPOTHETICAL"]*/ "url": "https://github.com/microsoft/rush-example",

    /**
     * The default branch name. This tells "rush change" which remote branch to compare against.
     * The default value is "master"
     */
    /*[LINE "HYPOTHETICAL"]*/ "defaultBranch": "master",

    /**
     * The default remote. This tells "rush change" which remote to compare against if the remote URL is
     * not set or if a remote matching the provided remote URL is not found.
     */
    /*[LINE "HYPOTHETICAL"]*/ "defaultRemote": "origin"
  },

  /**
   * Event hooks are customized script actions that Rush executes when specific events occur
   */
  "eventHooks": {
    /**
     * The list of shell commands to run before the Rush installation starts
     */
    "preRushInstall": [
      /*[LINE "HYPOTHETICAL"]*/ "common/scripts/pre-rush-install.js"
    ],

    /**
     * The list of shell commands to run after the Rush installation finishes
     */
    "postRushInstall": [],

    /**
     * The list of shell commands to run before the Rush build command starts
     */
    "preRushBuild": [],

    /**
     * The list of shell commands to run after the Rush build command finishes
     */
    "postRushBuild": []
  },

  /**
   * Installation variants allow you to maintain a parallel set of configuration files that can be
   * used to build the entire monorepo with an alternate set of dependencies.  For example, suppose
   * you upgrade all your projects to use a new release of an important framework, but during a transition period
   * you intend to maintain compability with the old release.  In this situation, you probably want your
   * CI validation to build the entire repo twice: once with the old release, and once with the new release.
   *
   * Rush "installation variants" correspond to sets of config files located under this folder:
   *
   *   common/config/rush/variants/<variant_name>
   *
   * The variant folder can contain an alternate common-versions.json file.  Its "preferredVersions" field can be used
   * to select older versions of dependencies (within a loose SemVer range specified in your package.json files).
   * To install a variant, run "rush install --variant <variant_name>".
   *
   * For more details and instructions, see this article:  https://rushjs.io/pages/advanced/installation_variants/
   */
  "variants": [
    /*[BEGIN "HYPOTHETICAL"]*/
    {
      /**
       * The folder name for this variant.
       */
      "variantName": "old-sdk",

      /**
       * An informative description
       */
      "description": "Build this repo using the previous release of the SDK"
    }
    /*[END "HYPOTHETICAL"]*/
  ],

  /**
   * Rush can collect anonymous telemetry about everyday developer activity such as
   * success/failure of installs, builds, and other operations.  You can use this to identify
   * problems with your toolchain or Rush itself.  THIS TELEMETRY IS NOT SHARED WITH MICROSOFT.
   * It is written into JSON files in the common/temp folder.  It's up to you to write scripts
   * that read these JSON files and do something with them.  These scripts are typically registered
   * in the "eventHooks" section.
   */
  /*[LINE "HYPOTHETICAL"]*/ "telemetryEnabled": false,

  /**
   * Allows creation of hotfix changes. This feature is experimental so it is disabled by default.
   * If this is set, 'rush change' only allows a 'hotfix' change type to be specified. This change type
   * will be used when publishing subsequent changes from the monorepo.
   */
  /*[LINE "HYPOTHETICAL"]*/ "hotfixChangeEnabled": false,

  /**
   * (Required) This is the inventory of projects to be managed by Rush.
   *
   * Rush does not automatically scan for projects using wildcards, for a few reasons:
   * 1. Depth-first scans are expensive, particularly when tools need to repeatedly collect the list.
   * 2. On a caching CI machine, scans can accidentally pick up files left behind from a previous build.
   * 3. It's useful to have a centralized inventory of all projects and their important metadata.
   */
  "projects": [
    /*[BEGIN "DEMO"]*/
    {
      /**
       * The NPM package name of the project (must match package.json)
       */
      "packageName": "my-app",

      /**
       * The path to the project folder, relative to the rush.json config file.
       */
      "projectFolder": "apps/my-app",

      /**
       * An optional category for usage in the "browser-approved-packages.json"
       * and "nonbrowser-approved-packages.json" files.  The value must be one of the
       * strings from the "reviewCategories" defined above.
       */
      "reviewCategory": "production",

      /**
       * A list of local projects that appear as devDependencies for this project, but cannot be
       * locally linked because it would create a cyclic dependency; instead, the last published
       * version will be installed in the Common folder.
       */
      "cyclicDependencyProjects": [
        /*[LINE "HYPOTHETICAL"]*/ "my-toolchain"
      ],

      /**
       * If true, then this project will be ignored by the "rush check" command.
       * The default value is false.
       */
      /*[LINE "HYPOTHETICAL"]*/ "skipRushCheck": false,

      /**
       * A flag indicating that changes to this project will be published to npm, which affects
       * the Rush change and publish workflows. The default value is false.
       * NOTE: "versionPolicyName" and "shouldPublish" are alternatives; you cannot specify them both.
       */
      /*[LINE "HYPOTHETICAL"]*/ "shouldPublish": false,

      /**
       * An optional version policy associated with the project.  Version policies are defined
       * in "version-policies.json" file.  See the "rush publish" documentation for more info.
       * NOTE: "versionPolicyName" and "shouldPublish" are alternatives; you cannot specify them both.
       */
      /*[LINE "HYPOTHETICAL"]*/ "versionPolicyName": ""
    },

    {
      "packageName": "my-controls",
      "projectFolder": "libraries/my-controls",
      "reviewCategory": "production"
    },

    {
      "packageName": "my-toolchain",
      "projectFolder": "tools/my-toolchain",
      "reviewCategory": "tools"
    }
    /*[END "DEMO"]*/
  ]
}<|MERGE_RESOLUTION|>--- conflicted
+++ resolved
@@ -26,11 +26,7 @@
    * Specify one of: "pnpmVersion", "npmVersion", or "yarnVersion".  See the Rush documentation
    * for details about these alternatives.
    */
-<<<<<<< HEAD
-  "pnpmVersion": "4.8.0",
-=======
   "pnpmVersion": "4.14.4",
->>>>>>> c7be8f7f
 
   /*[LINE "HYPOTHETICAL"]*/ "npmVersion": "4.5.0",
   /*[LINE "HYPOTHETICAL"]*/ "yarnVersion": "1.9.4",
