--- conflicted
+++ resolved
@@ -10,18 +10,22 @@
 /**
  * Tracks the time spent in a local node.
  */
+/**
+ * Tracks the time spent in a local node.
+ */
 interface ILocalTimeInfo {
   /** Time spent exclusively in this node (excluding children). */
+  /** Time spent exclusively in this node (excluding children). */
   self: number;
 }
 
 /**
  * Computes an identifier to use for summarizing call frames.
-<<<<<<< HEAD
-=======
  * @param callFrame - The call frame to compute the ID for
  * @returns A portable string identifying the call frame
->>>>>>> a7274656
+ *
+ * @param callFrame - The call frame to compute the ID for.
+ * @returns A portable string uniquely identifying the call frame.
  *
  * @param callFrame - The call frame to compute the ID for.
  * @returns A portable string uniquely identifying the call frame.
@@ -32,12 +36,13 @@
 }
 
 /**
-<<<<<<< HEAD
-=======
  * Adds the contents of a .cpuprofile file to a summary.
  * @param filePath - The path to the .cpuprofile file to read
  * @param accumulator - The summary to add the profile to
->>>>>>> a7274656
+ * Reads and parses a `.cpuprofile` file from disk, then adds its data to a profile summary.
+ *
+ * @param filePath - The path to the `.cpuprofile` file to read.
+ * @param accumulator - The summary to add the parsed profile data to.
  * Reads and parses a `.cpuprofile` file from disk, then adds its data to a profile summary.
  *
  * @param filePath - The path to the `.cpuprofile` file to read.
@@ -49,13 +54,17 @@
 }
 
 /**
-<<<<<<< HEAD
-=======
  * Adds a CPU profile to a summary.
  * @param profile - The profile to add
  * @param accumulator - The summary to add the profile to
  * @returns
->>>>>>> a7274656
+ * Aggregates CPU profile data into a summary map.
+ * Handles recursive frames by ensuring totalTime is computed
+ * via traversal instead of naive summation.
+ *
+ * @param profile - The parsed `.cpuprofile` data.
+ * @param accumulator - A Map keyed by callFrameId with summary info.
+ * @returns The updated accumulator with the new profile included.
  * Aggregates CPU profile data into a summary map.
  * Handles recursive frames by ensuring totalTime is computed
  * via traversal instead of naive summation.
@@ -79,21 +88,19 @@
     return index;
   }
 
-<<<<<<< HEAD
+  // Initialize local time info for all nodes and establish nodeId -> index mapping
+  for (let i: number = 0; i < nodes.length; i++) {
+    localTimes.push({ self: 0 });
   // Initialize local time info for all nodes
   for (let i = 0; i < nodes.length; i++) {
     localTimes.push({ self: 0 });
 
-=======
-  // Initialize local time info for all nodes and establish nodeId -> index mapping
-  for (let i: number = 0; i < nodes.length; i++) {
-    localTimes.push({ self: 0 });
->>>>>>> a7274656
     const { id } = nodes[i];
     // Ensure that the mapping entry has been created.
     getIndexFromNodeId(id);
   }
 
+  // Distribute time samples across nodes
   // Distribute time samples across nodes
   const duration: number = endTime - startTime;
   let lastNodeTime: number = duration - timeDeltas[0];
@@ -105,12 +112,11 @@
   }
 
   // Add remaining time to the last sample
+  // Add remaining time to the last sample
   localTimes[getIndexFromNodeId(samples[samples.length - 1])].self += lastNodeTime;
 
-<<<<<<< HEAD
-=======
   // Have to pick the maximum totalTime for a given frame,
->>>>>>> a7274656
+  // Group nodes by frameId
   // Group nodes by frameId
   const nodesByFrame: Map<string, Set<number>> = new Map();
   for (let i: number = 0; i < nodes.length; i++) {
@@ -126,6 +132,7 @@
   }
 
   // Summarize per-frame data
+  // Summarize per-frame data
   for (const [frameId, contributors] of nodesByFrame) {
     let selfTime: number = 0;
     let totalTime: number = 0;
@@ -141,6 +148,7 @@
       selfTime += localTime.self;
     }
 
+    // Traverse children to compute total time
     // Traverse children to compute total time
     const queue: Set<number> = new Set(contributors);
     for (const nodeIndex of queue) {
@@ -194,26 +202,28 @@
     try {
       const summary: IProfileSummary = new Map();
       addFileToSummary(message, summary);
-<<<<<<< HEAD
+      pp.postMessage({ file: message, data: summary });
+    } catch (error: unknown) {
+      if (error instanceof Error) {
+        pp.postMessage({
+          file: message,
+          data: error.stack ?? error.message
+        });
+      } else {
+        pp.postMessage({
+          file: message,
+          data: String(error)
+        });
+      }
       parentPort.postMessage({ file: message, data: summary });
     } catch (error: unknown) {
       if (error instanceof Error) {
         parentPort.postMessage({
-=======
-      pp.postMessage({ file: message, data: summary });
-    } catch (error: unknown) {
-      if (error instanceof Error) {
-        pp.postMessage({
->>>>>>> a7274656
           file: message,
           data: error.stack ?? error.message
         });
       } else {
-<<<<<<< HEAD
         parentPort.postMessage({
-=======
-        pp.postMessage({
->>>>>>> a7274656
           file: message,
           data: String(error)
         });
@@ -221,10 +231,5 @@
     }
   };
 
-<<<<<<< HEAD
-  parentPort.on('message', messageHandler);
-}
-=======
   pp.on('message', messageHandler);
 }
->>>>>>> a7274656
