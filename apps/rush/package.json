--- conflicted
+++ resolved
@@ -28,18 +28,11 @@
   },
   "license": "MIT",
   "dependencies": {
-<<<<<<< HEAD
-    "@microsoft/package-deps-hash": "~2.0.5",
-    "@microsoft/rush-lib": "~3.0.12",
-    "@microsoft/stream-collator": "~2.0.3",
-    "@microsoft/ts-command-line": "~2.0.3",
-=======
     "@microsoft/node-core-library": "~0.2.6",
     "@microsoft/package-deps-hash": "~2.0.8",
     "@microsoft/rush-lib": "3.0.16",
     "@microsoft/stream-collator": "~2.0.6",
     "@microsoft/ts-command-line": "~2.0.6",
->>>>>>> f5a93d28
     "builtins": "~1.0.3",
     "colors": "~1.1.2",
     "fs-extra": "~0.26.7",
