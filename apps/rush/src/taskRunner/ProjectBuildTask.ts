﻿// Copyright (c) Microsoft Corporation. All rights reserved. Licensed under the MIT license.
// See LICENSE in the project root for license information.

import * as child_process from 'child_process';
import * as fsx from 'fs-extra';
import * as os from 'os';
import * as path from 'path';

import { ITaskWriter } from '@microsoft/stream-collator';
import {
  RushConfiguration,
  RushConfigurationProject,
  RushConstants,
  ErrorDetector,
  ErrorDetectionMode,
  TaskError,
  Utilities
} from '@microsoft/rush-lib';

import {
  IPackageDeps
} from '@microsoft/package-deps-hash';

import TaskStatus from './TaskStatus';
import { ITaskDefinition } from '../taskRunner/ITask';
import {
  PackageChangeAnalyzer
} from '../utilities/PackageChangeAnalyzer';

interface IPackageDependencies extends IPackageDeps {
  arguments: string;
}

interface IBuildCommand {
  command: string;
  args: string[];
}

/**
 * A TaskRunner task which cleans and builds a project
 */
export default class ProjectBuildTask implements ITaskDefinition {
  public name: string;
  public isIncrementalBuildAllowed: boolean;

  private _errorDetector: ErrorDetector;
  private _errorDisplayMode: ErrorDetectionMode;
  private _rushProject: RushConfigurationProject;
  private _rushConfiguration: RushConfiguration;
  private _production: boolean;
  private _npmMode: boolean;
  private _minimalMode: boolean;

  private _hasWarningOrError: boolean;

  constructor(
    rushProject: RushConfigurationProject,
    rushConfiguration: RushConfiguration,
    errorDetector: ErrorDetector,
    errorDisplayMode: ErrorDetectionMode,
    production: boolean,
    npmMode: boolean,
    minimalMode: boolean,
    isIncrementalBuildAllowed: boolean
  ) {
    this.name = rushProject.packageName;
    this._errorDetector = errorDetector;
    this._errorDisplayMode = errorDisplayMode;
    this._production = production;
    this._npmMode = npmMode;
    this._rushProject = rushProject;
    this._rushConfiguration = rushConfiguration;
    this._minimalMode = minimalMode;
    this.isIncrementalBuildAllowed = isIncrementalBuildAllowed;
  }

  public execute(writer: ITaskWriter): Promise<TaskStatus> {
    return new Promise<TaskStatus>((resolve: (status: TaskStatus) => void, reject: (errors: TaskError[]) => void) => {
<<<<<<< HEAD
      let build: IBuildCommand;
      try {
         build = this._getBuildCommand();
      } catch (error) {
        reject(error);
        return;
      }

      try {
        const deps: IPackageDependencies = {
          files: getPackageDeps(this._rushProject.projectFolder, [PACKAGE_DEPS_FILENAME]).files,
          arguments: `${build.command} ${build.args.join(' ')}`
        };

        this._executeTask(build, writer, deps, resolve, reject);
      } catch (error) {
        this._executeTask(build, writer, undefined, resolve, reject);
=======
      let deps: IPackageDeps;
      PackageChangeAnalyzer.rushConfig = this._rushConfiguration;
      try {
        deps = PackageChangeAnalyzer.instance.getPackageDepsHash(this._rushProject.packageName);
      } catch (error) {
        writer.writeLine('Unable to calculate incremental build state. ' +
          'Instead running full rebuild. ' + error.toString());
        deps = undefined;
>>>>>>> 1eb4f78a
      }
      this._executeTask(writer, deps, resolve, reject);
    });
  }

  private _executeTask(
    build: IBuildCommand,
    writer: ITaskWriter,
    currentPackageDeps: IPackageDependencies,
    resolve: (status: TaskStatus) => void,
    reject: (errors: TaskError[]) => void
  ): void {
    this._hasWarningOrError = false;

    const projectFolder: string = this._rushProject.projectFolder;
<<<<<<< HEAD
    const currentDepsPath: string = path.join(this._rushProject.projectFolder, PACKAGE_DEPS_FILENAME);
    let lastPackageDeps: IPackageDependencies;
=======
    const currentDepsPath: string =
      path.join(this._rushProject.projectFolder, RushConstants.packageDepsFilename);
    let lastPackageDeps: IPackageDeps;
>>>>>>> 1eb4f78a

    try {
      writer.writeLine(`>>> ${this.name}`);

      if (fsx.existsSync(currentDepsPath)) {
        lastPackageDeps = JSON.parse(fsx.readFileSync(currentDepsPath, 'utf8')) as IPackageDependencies;
      }

      const isPackageUnchanged: boolean = (
        !!(
          lastPackageDeps &&
          currentPackageDeps &&
          _areShallowEqual(currentPackageDeps, lastPackageDeps, writer)
        )
      );

      if (isPackageUnchanged && this.isIncrementalBuildAllowed) {
        resolve(TaskStatus.Skipped);
      } else {
        // If the deps file exists, remove it before starting a build.
        if (fsx.existsSync(currentDepsPath)) {
          fsx.unlinkSync(currentDepsPath);
        }

        const clean: IBuildCommand = this._getScriptCommand('clean');

        if (!clean) {
          // tslint:disable-next-line:max-line-length
          throw new Error(`The project [${this._rushProject.packageName}] does not define a 'clean' command in the 'scripts' section of its package.json`);
        }

        // Run the clean step
        if (!clean.command) {
          // tslint:disable-next-line:max-line-length
          writer.writeLine(`The clean command was registered in the package.json but is blank. Skipping 'clean' step...`);
        } else {
          const actualCleanCommand: string = `${clean.command} ${clean.args.join(' ')}`;
          writer.writeLine(actualCleanCommand);
          try {
            Utilities.executeCommand(clean.command, clean.args, projectFolder, true, process.env);
          } catch (error) {
            throw new Error(`There was a problem running the 'clean' script: ${os.EOL} ${error.toString()}`);
          }
        }

        if (!build.command) {
          // tslint:disable-next-line:max-line-length
          writer.writeLine(`The 'build' or 'test' command was registered in the package.json but is blank. Skipping 'clean' step...`);
          resolve(TaskStatus.Success);
          return;
        }

        // Run the test step
        const actualBuildCommand: string = `${build.command} ${build.args.join(' ')}`;
        writer.writeLine(actualBuildCommand);
        const buildTask: child_process.ChildProcess = Utilities.executeCommandAsync(
          build.command, build.args, projectFolder, process.env);

        // Hook into events, in order to get live streaming of build log
        buildTask.stdout.on('data', (data: string) => {
          writer.write(data);
        });

        buildTask.stderr.on('data', (data: string) => {
          writer.writeError(data);
          this._hasWarningOrError = true;
        });

        buildTask.on('close', (code: number) => {
          // Detect & display errors
          const errors: TaskError[] = this._errorDetector.execute(
            writer.getStdOutput() + os.EOL + writer.getStdError());

          for (let i: number = 0; i < errors.length; i++) {
            writer.writeError(errors[i].toString(this._errorDisplayMode) + os.EOL);
          }

          // Display a summary of why the task failed or succeeded
          if (errors.length) {
            writer.writeError(`${errors.length} Error${errors.length > 1 ? 's' : ''}!` + os.EOL);
          } else if (code) {
            writer.writeError(`${clean.command} returned error code: ${code}${os.EOL}`);
          }

          // Write the logs to disk
          this._writeLogsToDisk(writer);

          if (code || errors.length > 0) {
            reject(errors);
          } else if (this._hasWarningOrError) {
            resolve(TaskStatus.SuccessWithWarning);
          } else {
            // Write deps on success.
            fsx.writeFileSync(currentDepsPath, JSON.stringify(currentPackageDeps, undefined, 2));

            resolve(TaskStatus.Success);
          }
        });
      }
    } catch (error) {
      console.log(error);

      // Write the logs to disk
      this._writeLogsToDisk(writer);
      reject([new TaskError('error', error.toString())]);
    }
  }

  private _getBuildCommand(): IBuildCommand {
    const build: IBuildCommand =
      this._getScriptCommand('test') || this._getScriptCommand('build');

    if (!build) {
      // tslint:disable-next-line:max-line-length
      throw new Error(`The project [${this._rushProject.packageName}] does not define a 'test' or 'build' command in the 'scripts' section of its package.json`);
    }

    // Normalize test command step
    build.args.push(this._errorDisplayMode === ErrorDetectionMode.VisualStudioOnline ? '--no-color' : '--color');

    if (this._production) {
      build.args.push('--production');
    }
    if (this._npmMode) {
      build.args.push('--npm');
    }
    if (this._minimalMode) {
      build.args.push('--minimal');
    }

    return build;
  }

  private _getScriptCommand(script: string): IBuildCommand {
    // tslint:disable-next-line:no-string-literal
    if (!this._rushProject.packageJson.scripts) {
      return undefined;
    }

    const rawCommand: string = this._rushProject.packageJson.scripts[script];

    // tslint:disable-next-line:no-null-keyword
    if (rawCommand === undefined || rawCommand === null) {
      return undefined;
    }

    if (rawCommand === '') {
      return {
        command: undefined,
        args: undefined
      };
    }

    const command: string[] = rawCommand.split(' ');
    const commandArgs: string[] = command.splice(1);

    if (command[0] === 'gulp') {
      command[0] = path.join(this._rushConfiguration.commonTempFolder, 'node_modules', '.bin', command[0]);
    }

    return {
      command: command[0],
      args: commandArgs
    };
  }

  // @todo #179371: add log files to list of things that get gulp cleaned
  private _writeLogsToDisk(writer: ITaskWriter): void {
    const logFilename: string = path.basename(this._rushProject.projectFolder);

    const stdout: string = writer.getStdOutput().replace(/\x1B[[(?);]{0,2}(;?\d)*./g, '');
    if (stdout) {
      fsx.writeFileSync(path.join(this._rushProject.projectFolder, logFilename + '.build.log'), stdout);
    }

    const stderr: string = writer.getStdError().replace(/\x1B[[(?);]{0,2}(;?\d)*./g, '');
    if (stderr) {
      fsx.writeFileSync(path.join(this._rushProject.projectFolder, logFilename + '.build.error.log'), stderr);
    }
  }
}

function _areShallowEqual(object1: Object, object2: Object, writer: ITaskWriter): boolean {
  for (const n in object1) {
    if (!(n in object2) || object1[n] !== object2[n]) {
      writer.writeLine(`Found mismatch: "${n}": "${object1[n]}" !== "${object2[n]}"`);
      return false;
    }
  }
  for (const n in object2) {
    if (!(n in object1)) {
      writer.writeLine(`Found new prop in obj2: "${n}" value="${object2[n]}"`);
      return false;
    }
  }
  return true;
}<|MERGE_RESOLUTION|>--- conflicted
+++ resolved
@@ -76,7 +76,6 @@
 
   public execute(writer: ITaskWriter): Promise<TaskStatus> {
     return new Promise<TaskStatus>((resolve: (status: TaskStatus) => void, reject: (errors: TaskError[]) => void) => {
-<<<<<<< HEAD
       let build: IBuildCommand;
       try {
          build = this._getBuildCommand();
@@ -85,28 +84,24 @@
         return;
       }
 
-      try {
-        const deps: IPackageDependencies = {
-          files: getPackageDeps(this._rushProject.projectFolder, [PACKAGE_DEPS_FILENAME]).files,
-          arguments: `${build.command} ${build.args.join(' ')}`
-        };
-
-        this._executeTask(build, writer, deps, resolve, reject);
-      } catch (error) {
-        this._executeTask(build, writer, undefined, resolve, reject);
-=======
-      let deps: IPackageDeps;
-      PackageChangeAnalyzer.rushConfig = this._rushConfiguration;
-      try {
-        deps = PackageChangeAnalyzer.instance.getPackageDepsHash(this._rushProject.packageName);
-      } catch (error) {
-        writer.writeLine('Unable to calculate incremental build state. ' +
-          'Instead running full rebuild. ' + error.toString());
-        deps = undefined;
->>>>>>> 1eb4f78a
-      }
-      this._executeTask(writer, deps, resolve, reject);
+      const deps: IPackageDependencies = this._getPackageDependencies(build, writer);
+      this._executeTask(build, writer, deps, resolve, reject);
     });
+  }
+
+  private _getPackageDependencies(build: IBuildCommand, writer: ITaskWriter): IPackageDependencies {
+    let deps: IPackageDependencies = undefined;
+    PackageChangeAnalyzer.rushConfig = this._rushConfiguration;
+    try {
+      deps = {
+        files: PackageChangeAnalyzer.instance.getPackageDepsHash(this._rushProject.packageName).files,
+        arguments: `${build.command} ${build.args.join(' ')}`
+      };
+    } catch (error) {
+      writer.writeLine('Unable to calculate incremental build state. ' +
+        'Instead running full rebuild. ' + error.toString());
+    }
+    return deps;
   }
 
   private _executeTask(
@@ -119,18 +114,12 @@
     this._hasWarningOrError = false;
 
     const projectFolder: string = this._rushProject.projectFolder;
-<<<<<<< HEAD
-    const currentDepsPath: string = path.join(this._rushProject.projectFolder, PACKAGE_DEPS_FILENAME);
     let lastPackageDeps: IPackageDependencies;
-=======
-    const currentDepsPath: string =
-      path.join(this._rushProject.projectFolder, RushConstants.packageDepsFilename);
-    let lastPackageDeps: IPackageDeps;
->>>>>>> 1eb4f78a
 
     try {
       writer.writeLine(`>>> ${this.name}`);
 
+      const currentDepsPath: string = path.join(this._rushProject.projectFolder, RushConstants.packageDepsFilename);
       if (fsx.existsSync(currentDepsPath)) {
         lastPackageDeps = JSON.parse(fsx.readFileSync(currentDepsPath, 'utf8')) as IPackageDependencies;
       }
