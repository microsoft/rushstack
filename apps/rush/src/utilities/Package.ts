// Copyright (c) Microsoft Corporation. All rights reserved. Licensed under the MIT license.
// See LICENSE in the project root for license information.

import { JsonFile } from '@microsoft/node-core-library';
import { IPackageJson } from '@microsoft/rush-lib';

/**
 * Represents a "@rush-temp" scoped package, which has our additional custom field
 * for tracking the dependency graph.
 */
export interface IRushTempPackageJson extends IPackageJson {
  /**
   * An extra setting written into package.json for temp packages, to track
   * references to locally built projects.
   */
  rushDependencies?: { [key: string]: string };
}

/**
 * Represents an NPM package being processed by the "rush link" algorithm.
 */
export default class Package {
  /**
   * The "name" field from package.json
   */
  public name: string;

  /**
   * The "version" field from package.json
   */
  public version: string;

  /**
   * The absolute path to the folder that contains package.json.
   */
  public folderPath: string;

  /**
   * The parent package, or undefined if this is the root of the tree.
   */
  public parent: Package | undefined;

  public packageJson: IRushTempPackageJson;

  /**
   * If this is a local path that we are planning to symlink to a target folder,
   * then symlinkTargetFolderPath keeps track of the intended target.
   */
  public symlinkTargetFolderPath: string | undefined = undefined;

   /**
   * Packages that were placed in node_modules subfolders of this package.
   * The child packages are not necessarily dependencies of this package.
   */
  public children: Package[];
  private _childrenByName: Map<string, Package>;

  /**
<<<<<<< HEAD
=======
   * Recursive constructs a tree of Package objects using information returned
   * by the "read-package-tree" library.
   */
  public static createFromNpm(npmPackage: readPackageTree.PackageNode): Package {
    if (npmPackage.error) {
      throw Error(`Failed to parse package.json for ${path.basename(npmPackage.path)}: `
        + npmPackage.error.message);
    }

    let dependencies: IPackageDependency[] = [];
    const dependencyNames: Set<string> = new Set<string>();
    const packageJson: IRushTempPackageJson = npmPackage.package;

    if (packageJson.optionalDependencies) {
      for (const dependencyName of Object.keys(packageJson.optionalDependencies)) {
        if (!dependencyNames.has(dependencyName)) {
          dependencyNames.add(dependencyName);
          dependencies.push({
            name: dependencyName,
            versionRange: packageJson.optionalDependencies[dependencyName],
            kind: PackageDependencyKind.Optional
          });
        }
      }
    }
    if (packageJson.dependencies) {
      for (const dependencyName of Object.keys(packageJson.dependencies)) {
        if (!dependencyNames.has(dependencyName)) {
          dependencyNames.add(dependencyName);
          dependencies.push({
            name: dependencyName,
            versionRange: packageJson.dependencies[dependencyName],
            kind: PackageDependencyKind.Normal
          });
        }
      }
    }
    if (packageJson.rushDependencies) {
      for (const dependencyName of Object.keys(packageJson.rushDependencies)) {
        if (!dependencyNames.has(dependencyName)) {
          dependencyNames.add(dependencyName);
          dependencies.push({
            name: dependencyName,
            versionRange: packageJson.dependencies![dependencyName],
            kind: PackageDependencyKind.LocalLink
          });
        }
      }
    }

    dependencies = dependencies.sort((a, b) => a.name.localeCompare(b.name));

    const newPackage: Package = new Package(
      npmPackage.package.name,
      npmPackage.package.version,
      dependencies,
      // NOTE: We don't use packageNode.realpath here, because if "npm unlink" was
      // performed without redoing "rush link", then a broken symlink is better than
      // a symlink to the wrong thing.
      npmPackage.path
    );

    for (const child of npmPackage.children) {
      newPackage.addChild(Package.createFromNpm(child));
    }

    return newPackage;
  }

  /**
>>>>>>> bd5925b6
   * Used by "npm link" when creating a Package object that represents symbolic links to be created.
   */
  public static createLinkedPackage(name: string,
    version: string,
    folderPath: string,
    packageJson?: IRushTempPackageJson): Package {
    return new Package(name, version, folderPath, packageJson);
  }

  /**
   * Used by "npm link" to simulate a temp project that is missing from the common/node_modules
   * folder (e.g. because it was added after the shrinkwrap file was regenerated).
   * @param packageJsonFilename - Filename of the source package.json
   *        Example: c:\MyRepo\common\temp\projects\project1\package.json
   * @param targetFolderName - Filename where it should have been installed
   *        Example: c:\MyRepo\common\temp\node_modules\@rush-temp\project1
   */
  public static createVirtualTempPackage(packageJsonFilename: string, installFolderName: string): Package {
    const packageJson: IRushTempPackageJson = JsonFile.load(packageJsonFilename);
    return Package.createLinkedPackage(packageJson.name, packageJson.version, installFolderName, packageJson);
  }

  public get nameAndVersion(): string {
    let result: string = '';

    if (this.name) {
      result += this.name;
    } else {
      result += '(missing name)';
    }
    result += '@';
    if (this.version) {
      result += this.version;
    } else {
      result += '(missing version)';
    }
    return result;
  }

  public addChild(child: Package): void {
    if (child.parent) {
      throw Error('Child already has a parent');
    }
    if (this._childrenByName.has(child.name)) {
      throw Error('Child already exists');
    }
    child.parent = this;
    this.children.push(child);
    this._childrenByName.set(child.name, child);
  }

  public getChildByName(childPackageName: string): Package | undefined {
    return this._childrenByName.get(childPackageName);
  }

<<<<<<< HEAD
=======
  /**
   * Searches the node_modules hierarchy for the nearest matching package with the
   * given name.  Note that the nearest match may have an incompatible version.
   * If a match is found, then the "found" result will not be undefined.
   * In either case, the parentForCreate result indicates where the missing
   * dependency can be added, i.e. if the requested dependency was not found
   * or was found with an incompatible version.
   *
   * "cyclicSubtreeRoot" is a special optional parameter that specifies a different
   * root for the tree; the cyclicDependencyProjects feature uses this to isolate
   * certain devDependencies in their own subtree.
   */
  public resolveOrCreate(dependencyName: string, cyclicSubtreeRoot?: Package): IResolveOrCreateResult {

    let currentParent: Package = this;
    let parentForCreate: Package | undefined = undefined;

    // tslint:disable-next-line:no-constant-condition
    while (true) {
      // Does any child match?
      for (const child of currentParent.children) {
        if (child.name === dependencyName) {
          // One of the children matched.  Note that parentForCreate may be
          // undefined, e.g. if an immediate child is found but has the wrong version,
          // then we have no place in the tree to create another version.
          return { found: child, parentForCreate };
        }
      }

      // If no child matched, then make this node the "parentForCreate" where we
      // could add a missing dependency.
      parentForCreate = currentParent;

      if (!currentParent.parent
        || (cyclicSubtreeRoot && currentParent === cyclicSubtreeRoot)) {
        // We reached the root without finding a match
        // parentForCreate will be the root.
        return { found: undefined, parentForCreate };
      }

      // Continue walking upwards.
      currentParent = currentParent.parent;
    }
  }

  /**
   * Searches the node_modules hierarchy for the nearest matching package with the
   * given name.  If no match is found, then undefined is returned.
   */
  public resolve(dependencyName: string): Package | undefined {
    return this.resolveOrCreate(dependencyName).found;
  }

>>>>>>> bd5925b6
  public printTree(indent?: string): void {
    if (!indent) {
      indent = '';
    }
    console.log(indent + this.nameAndVersion);
    for (const child of this.children) {
      child.printTree(indent + '  ');
    }
  }

  private constructor(name: string,
    version: string,
    folderPath: string,
    packageJson: IRushTempPackageJson) {

    this.name = name;
    this.packageJson = packageJson;
    this.version = version;
    this.folderPath = folderPath;

    this.children = [];
    this._childrenByName = new Map<string, Package>();
  }
<<<<<<< HEAD
=======
}

/**
 * Used by the "rush link" algorithm when doing NPM package resolution.
 */
export interface IResolveOrCreateResult {
  found: Package | undefined;
  parentForCreate: Package | undefined;
>>>>>>> bd5925b6
}<|MERGE_RESOLUTION|>--- conflicted
+++ resolved
@@ -40,7 +40,7 @@
    */
   public parent: Package | undefined;
 
-  public packageJson: IRushTempPackageJson;
+  public packageJson: IRushTempPackageJson | undefined;
 
   /**
    * If this is a local path that we are planning to symlink to a target folder,
@@ -56,79 +56,6 @@
   private _childrenByName: Map<string, Package>;
 
   /**
-<<<<<<< HEAD
-=======
-   * Recursive constructs a tree of Package objects using information returned
-   * by the "read-package-tree" library.
-   */
-  public static createFromNpm(npmPackage: readPackageTree.PackageNode): Package {
-    if (npmPackage.error) {
-      throw Error(`Failed to parse package.json for ${path.basename(npmPackage.path)}: `
-        + npmPackage.error.message);
-    }
-
-    let dependencies: IPackageDependency[] = [];
-    const dependencyNames: Set<string> = new Set<string>();
-    const packageJson: IRushTempPackageJson = npmPackage.package;
-
-    if (packageJson.optionalDependencies) {
-      for (const dependencyName of Object.keys(packageJson.optionalDependencies)) {
-        if (!dependencyNames.has(dependencyName)) {
-          dependencyNames.add(dependencyName);
-          dependencies.push({
-            name: dependencyName,
-            versionRange: packageJson.optionalDependencies[dependencyName],
-            kind: PackageDependencyKind.Optional
-          });
-        }
-      }
-    }
-    if (packageJson.dependencies) {
-      for (const dependencyName of Object.keys(packageJson.dependencies)) {
-        if (!dependencyNames.has(dependencyName)) {
-          dependencyNames.add(dependencyName);
-          dependencies.push({
-            name: dependencyName,
-            versionRange: packageJson.dependencies[dependencyName],
-            kind: PackageDependencyKind.Normal
-          });
-        }
-      }
-    }
-    if (packageJson.rushDependencies) {
-      for (const dependencyName of Object.keys(packageJson.rushDependencies)) {
-        if (!dependencyNames.has(dependencyName)) {
-          dependencyNames.add(dependencyName);
-          dependencies.push({
-            name: dependencyName,
-            versionRange: packageJson.dependencies![dependencyName],
-            kind: PackageDependencyKind.LocalLink
-          });
-        }
-      }
-    }
-
-    dependencies = dependencies.sort((a, b) => a.name.localeCompare(b.name));
-
-    const newPackage: Package = new Package(
-      npmPackage.package.name,
-      npmPackage.package.version,
-      dependencies,
-      // NOTE: We don't use packageNode.realpath here, because if "npm unlink" was
-      // performed without redoing "rush link", then a broken symlink is better than
-      // a symlink to the wrong thing.
-      npmPackage.path
-    );
-
-    for (const child of npmPackage.children) {
-      newPackage.addChild(Package.createFromNpm(child));
-    }
-
-    return newPackage;
-  }
-
-  /**
->>>>>>> bd5925b6
    * Used by "npm link" when creating a Package object that represents symbolic links to be created.
    */
   public static createLinkedPackage(name: string,
@@ -184,62 +111,6 @@
     return this._childrenByName.get(childPackageName);
   }
 
-<<<<<<< HEAD
-=======
-  /**
-   * Searches the node_modules hierarchy for the nearest matching package with the
-   * given name.  Note that the nearest match may have an incompatible version.
-   * If a match is found, then the "found" result will not be undefined.
-   * In either case, the parentForCreate result indicates where the missing
-   * dependency can be added, i.e. if the requested dependency was not found
-   * or was found with an incompatible version.
-   *
-   * "cyclicSubtreeRoot" is a special optional parameter that specifies a different
-   * root for the tree; the cyclicDependencyProjects feature uses this to isolate
-   * certain devDependencies in their own subtree.
-   */
-  public resolveOrCreate(dependencyName: string, cyclicSubtreeRoot?: Package): IResolveOrCreateResult {
-
-    let currentParent: Package = this;
-    let parentForCreate: Package | undefined = undefined;
-
-    // tslint:disable-next-line:no-constant-condition
-    while (true) {
-      // Does any child match?
-      for (const child of currentParent.children) {
-        if (child.name === dependencyName) {
-          // One of the children matched.  Note that parentForCreate may be
-          // undefined, e.g. if an immediate child is found but has the wrong version,
-          // then we have no place in the tree to create another version.
-          return { found: child, parentForCreate };
-        }
-      }
-
-      // If no child matched, then make this node the "parentForCreate" where we
-      // could add a missing dependency.
-      parentForCreate = currentParent;
-
-      if (!currentParent.parent
-        || (cyclicSubtreeRoot && currentParent === cyclicSubtreeRoot)) {
-        // We reached the root without finding a match
-        // parentForCreate will be the root.
-        return { found: undefined, parentForCreate };
-      }
-
-      // Continue walking upwards.
-      currentParent = currentParent.parent;
-    }
-  }
-
-  /**
-   * Searches the node_modules hierarchy for the nearest matching package with the
-   * given name.  If no match is found, then undefined is returned.
-   */
-  public resolve(dependencyName: string): Package | undefined {
-    return this.resolveOrCreate(dependencyName).found;
-  }
-
->>>>>>> bd5925b6
   public printTree(indent?: string): void {
     if (!indent) {
       indent = '';
@@ -253,7 +124,7 @@
   private constructor(name: string,
     version: string,
     folderPath: string,
-    packageJson: IRushTempPackageJson) {
+    packageJson: IRushTempPackageJson | undefined) {
 
     this.name = name;
     this.packageJson = packageJson;
@@ -263,15 +134,4 @@
     this.children = [];
     this._childrenByName = new Map<string, Package>();
   }
-<<<<<<< HEAD
-=======
-}
-
-/**
- * Used by the "rush link" algorithm when doing NPM package resolution.
- */
-export interface IResolveOrCreateResult {
-  found: Package | undefined;
-  parentForCreate: Package | undefined;
->>>>>>> bd5925b6
 }