--- conflicted
+++ resolved
@@ -249,7 +249,6 @@
     let apiReportChanged: boolean = false;
 
     if (extractorConfig.apiReportEnabled) {
-<<<<<<< HEAD
       const acutalApiReportPathWithoutExtension = extractorConfig.reportTempFilePath.replace(/\.api\.md$/, '');
       const expectedApiReportPathWithoutExtension = extractorConfig.reportFilePath.replace(/\.api\.md$/, '');
 
@@ -303,38 +302,10 @@
           // NOTE: People sometimes make a mistake where they move a project and forget to update the "reportFolder"
           // setting, which causes a new file to silently get written to the wrong place.  This can be confusing.
           // Thus we treat the initial creation of the file specially.
-=======
-      const actualApiReportPath: string = extractorConfig.reportTempFilePath;
-      const actualApiReportShortPath: string = extractorConfig._getShortFilePath(
-        extractorConfig.reportTempFilePath
-      );
-
-      const expectedApiReportPath: string = extractorConfig.reportFilePath;
-      const expectedApiReportShortPath: string = extractorConfig._getShortFilePath(
-        extractorConfig.reportFilePath
-      );
-
-      const actualApiReportContent: string = ApiReportGenerator.generateReviewFileContent(collector);
-
-      // Write the actual file
-      FileSystem.writeFile(actualApiReportPath, actualApiReportContent, {
-        ensureFolderExists: true,
-        convertLineEndings: extractorConfig.newlineKind
-      });
-
-      // Compare it against the expected file
-      if (FileSystem.exists(expectedApiReportPath)) {
-        const expectedApiReportContent: string = FileSystem.readFile(expectedApiReportPath);
-
-        if (
-          !ApiReportGenerator.areEquivalentApiFileContents(actualApiReportContent, expectedApiReportContent)
-        ) {
->>>>>>> 678a3a53
           apiReportChanged = true;
 
           if (!localBuild) {
             // For a production build, issue a warning that will break the CI build.
-<<<<<<< HEAD
             messageRouter.logWarning(ConsoleMessageId.ApiReportNotCopied,
               'The API report file is missing.'
               + ` Please copy the file "${actualEntryPointApiReportShortPath}" to "${expectedEntryPointApiReportShortPath}",`
@@ -356,68 +327,6 @@
                 + expectedEntryPointApiReportPath
               );
             }
-=======
-            messageRouter.logWarning(
-              ConsoleMessageId.ApiReportNotCopied,
-              'You have changed the public API signature for this project.' +
-                ` Please copy the file "${actualApiReportShortPath}" to "${expectedApiReportShortPath}",` +
-                ` or perform a local build (which does this automatically).` +
-                ` See the Git repo documentation for more info.`
-            );
-          } else {
-            // For a local build, just copy the file automatically.
-            messageRouter.logWarning(
-              ConsoleMessageId.ApiReportCopied,
-              'You have changed the public API signature for this project.' +
-                ` Updating ${expectedApiReportShortPath}`
-            );
-
-            FileSystem.writeFile(expectedApiReportPath, actualApiReportContent, {
-              ensureFolderExists: true,
-              convertLineEndings: extractorConfig.newlineKind
-            });
-          }
-        } else {
-          messageRouter.logVerbose(
-            ConsoleMessageId.ApiReportUnchanged,
-            `The API report is up to date: ${actualApiReportShortPath}`
-          );
-        }
-      } else {
-        // The target file does not exist, so we are setting up the API review file for the first time.
-        //
-        // NOTE: People sometimes make a mistake where they move a project and forget to update the "reportFolder"
-        // setting, which causes a new file to silently get written to the wrong place.  This can be confusing.
-        // Thus we treat the initial creation of the file specially.
-        apiReportChanged = true;
-
-        if (!localBuild) {
-          // For a production build, issue a warning that will break the CI build.
-          messageRouter.logWarning(
-            ConsoleMessageId.ApiReportNotCopied,
-            'The API report file is missing.' +
-              ` Please copy the file "${actualApiReportShortPath}" to "${expectedApiReportShortPath}",` +
-              ` or perform a local build (which does this automatically).` +
-              ` See the Git repo documentation for more info.`
-          );
-        } else {
-          const expectedApiReportFolder: string = path.dirname(expectedApiReportPath);
-          if (!FileSystem.exists(expectedApiReportFolder)) {
-            messageRouter.logError(
-              ConsoleMessageId.ApiReportFolderMissing,
-              'Unable to create the API report file. Please make sure the target folder exists:\n' +
-                expectedApiReportFolder
-            );
-          } else {
-            FileSystem.writeFile(expectedApiReportPath, actualApiReportContent, {
-              convertLineEndings: extractorConfig.newlineKind
-            });
-            messageRouter.logWarning(
-              ConsoleMessageId.ApiReportCreated,
-              'The API report file was missing, so a new file was created. Please add this file to Git:\n' +
-                expectedApiReportPath
-            );
->>>>>>> 678a3a53
           }
         }
       }
