// Copyright (c) Microsoft Corporation. All rights reserved. Licensed under the MIT license.
// See LICENSE in the project root for license information.

import * as path from 'path';
import * as resolve from 'resolve';
import lodash = require('lodash');
import {
  JsonFile,
  JsonSchema,
  FileSystem,
  PackageJsonLookup,
  INodePackageJson,
  PackageName,
  Text,
  InternalError,
  Path,
  NewlineKind
} from '@rushstack/node-core-library';
<<<<<<< HEAD
import { IConfigFile, IConfigEntryPoint, IExtractorMessagesConfig } from './IConfigFile';
=======
import { RigConfig } from '@rushstack/rig-package';

import { IConfigFile, IExtractorMessagesConfig } from './IConfigFile';
>>>>>>> 25b7bb0d
import { PackageMetadataManager } from '../analyzer/PackageMetadataManager';
import { MessageRouter } from '../collector/MessageRouter';

/**
 * Tokens used during variable expansion of path fields from api-extractor.json.
 */
interface IExtractorConfigTokenContext {
  /**
   * The `<unscopedPackageName>` token returns the project's NPM package name, without any NPM scope.
   * If there is no associated package.json file, then the value is `unknown-package`.
   *
   * Example: `my-project`
   */
  unscopedPackageName: string;

  /**
   * The `<packageName>` token returns the project's full NPM package name including any NPM scope.
   * If there is no associated package.json file, then the value is `unknown-package`.
   *
   * Example: `@scope/my-project`
   */
  packageName: string;

  /**
   * The `<projectFolder>` token returns the expanded `"projectFolder"` setting from api-extractor.json.
   */
  projectFolder: string;
}

/**
 * Options for {@link ExtractorConfig.tryLoadForFolder}.
 *
 * @public
 */
export interface IExtractorConfigLoadForFolderOptions {
  /**
   * The folder path to start from when searching for api-extractor.json.
   */
  startingFolder: string;

  /**
   * An already constructed `PackageJsonLookup` cache object to use.  If omitted, a temporary one will
   * be constructed.
   */
  packageJsonLookup?: PackageJsonLookup;

  /**
   * An already constructed `RigConfig` object.  If omitted, then a new `RigConfig` object will be constructed.
   */
  rigConfig?: RigConfig;
}

/**
 * Options for {@link ExtractorConfig.prepare}.
 *
 * @public
 */
export interface IExtractorConfigPrepareOptions {
  /**
   * A configuration object as returned by {@link ExtractorConfig.loadFile}.
   */
  configObject: IConfigFile;

  /**
   * The absolute path of the file that the `configObject` object was loaded from.  This is used for error messages
   * and when probing for `tsconfig.json`.
   *
   * @remarks
   *
   * If `configObjectFullPath` and `projectFolderLookupToken` are both unspecified, then the api-extractor.json
   * config file must explicitly specify a `projectFolder` setting rather than relying on the `<lookup>` token.
   */
  configObjectFullPath: string | undefined;

  /**
   * The parsed package.json file for the working package, or undefined if API Extractor was invoked without
   * a package.json file.
   *
   * @remarks
   *
   * If omitted, then the `<unscopedPackageName>` and `<packageName>` tokens will have default values.
   */
  packageJson?: INodePackageJson | undefined;

  /**
   * The absolute path of the file that the `packageJson` object was loaded from, or undefined if API Extractor
   * was invoked without a package.json file.
   *
   * @remarks
   *
   * This is used for error messages and when resolving paths found in package.json.
   *
   * If `packageJsonFullPath` is specified but `packageJson` is omitted, the file will be loaded automatically.
   */
  packageJsonFullPath: string | undefined;

  /**
   * The default value for the `projectFolder` setting is the `<lookup>` token, which uses a heuristic to guess
   * an appropriate project folder.  Use `projectFolderLookupValue` to manually specify the `<lookup>` token value
   * instead.
   *
   * @remarks
   * If the `projectFolder` setting is explicitly specified in api-extractor.json file, it should take precedence
   * over a value specified via the API.  Thus the `projectFolderLookupToken` option provides a way to override
   * the default value for `projectFolder` setting while still honoring a manually specified value.
   */
  projectFolderLookupToken?: string;
}

interface IExtractorConfigParameters {
  projectFolder: string;
  packageJson: INodePackageJson | undefined;
  packageFolder: string | undefined;
  mainEntryPointFilePath: string;
  additionalEntryPoints: IConfigEntryPoint[];
  bundledPackages: string[];
  tsconfigFilePath: string;
  overrideTsconfig: {} | undefined;
  skipLibCheck: boolean;
  apiReportEnabled: boolean;
  reportFilePath: string;
  reportTempFilePath: string;
  docModelEnabled: boolean;
  apiJsonFilePath: string;
  rollupEnabled: boolean;
  untrimmedFilePath: string;
  betaTrimmedFilePath: string;
  publicTrimmedFilePath: string;
  omitTrimmingComments: boolean;
  tsdocMetadataEnabled: boolean;
  tsdocMetadataFilePath: string;
  newlineKind: NewlineKind;
  messages: IExtractorMessagesConfig;
  testMode: boolean;
}

/**
 * The `ExtractorConfig` class loads, validates, interprets, and represents the api-extractor.json config file.
 * @public
 */
export class ExtractorConfig {
  /**
   * The JSON Schema for API Extractor config file (api-extractor.schema.json).
   */
  public static readonly jsonSchema: JsonSchema = JsonSchema.fromFile(
    path.join(__dirname, '../schemas/api-extractor.schema.json')
  );

  /**
   * The config file name "api-extractor.json".
   */
  public static readonly FILENAME: string = 'api-extractor.json';

  private static readonly _defaultConfig: Partial<IConfigFile> = JsonFile.load(
    path.join(__dirname, '../schemas/api-extractor-defaults.json')
  );

  private static readonly _declarationFileExtensionRegExp: RegExp = /\.d\.ts$/i;

  /** {@inheritDoc IConfigFile.projectFolder} */
  public readonly projectFolder: string;

  /**
   * The parsed package.json file for the working package, or undefined if API Extractor was invoked without
   * a package.json file.
   */
  public readonly packageJson: INodePackageJson | undefined;

  /**
   * The absolute path of the folder containing the package.json file for the working package, or undefined
   * if API Extractor was invoked without a package.json file.
   */
  public readonly packageFolder: string | undefined;

  /** {@inheritDoc IConfigFile.mainEntryPointFilePath} */
  public readonly mainEntryPointFilePath: IConfigEntryPoint;

  /** {@inheritDoc IConfigFile.additionalEntryPoints} */
  public readonly additionalEntryPoints: IConfigEntryPoint[];

  /** {@inheritDoc IConfigFile.bundledPackages} */
  public readonly bundledPackages: string[];

  /** {@inheritDoc IConfigCompiler.tsconfigFilePath} */
  public readonly tsconfigFilePath: string;

  /** {@inheritDoc IConfigCompiler.overrideTsconfig} */
  public readonly overrideTsconfig: {} | undefined;

  /** {@inheritDoc IConfigCompiler.skipLibCheck} */
  public readonly skipLibCheck: boolean;

  /** {@inheritDoc IConfigApiReport.enabled} */
  public readonly apiReportEnabled: boolean;

  /** The `reportFolder` path combined with the `reportFileName`. */
  public readonly reportFilePath: string;
  /** The `reportTempFolder` path combined with the `reportFileName`. */
  public readonly reportTempFilePath: string;

  /** {@inheritDoc IConfigDocModel.enabled} */
  public readonly docModelEnabled: boolean;
  /** {@inheritDoc IConfigDocModel.apiJsonFilePath} */
  public readonly apiJsonFilePath: string;

  /** {@inheritDoc IConfigDtsRollup.enabled} */
  public readonly rollupEnabled: boolean;
  /** {@inheritDoc IConfigDtsRollup.untrimmedFilePath} */
  public readonly untrimmedFilePath: string;
  /** {@inheritDoc IConfigDtsRollup.betaTrimmedFilePath} */
  public readonly betaTrimmedFilePath: string;
  /** {@inheritDoc IConfigDtsRollup.publicTrimmedFilePath} */
  public readonly publicTrimmedFilePath: string;
  /** {@inheritDoc IConfigDtsRollup.omitTrimmingComments} */
  public readonly omitTrimmingComments: boolean;

  /** {@inheritDoc IConfigTsdocMetadata.enabled} */
  public readonly tsdocMetadataEnabled: boolean;
  /** {@inheritDoc IConfigTsdocMetadata.tsdocMetadataFilePath} */
  public readonly tsdocMetadataFilePath: string;

  /**
   * Specifies what type of newlines API Extractor should use when writing output files.  By default, the output files
   * will be written with Windows-style newlines.
   */
  public readonly newlineKind: NewlineKind;

  /** {@inheritDoc IConfigFile.messages} */
  public readonly messages: IExtractorMessagesConfig;

  /** {@inheritDoc IConfigFile.testMode} */
  public readonly testMode: boolean;

  private constructor(parameters: IExtractorConfigParameters) {
    this.projectFolder = parameters.projectFolder;
    this.packageJson = parameters.packageJson;
    this.packageFolder = parameters.packageFolder;
    this.mainEntryPointFilePath = {
      modulePath: '',
      filePath: parameters.mainEntryPointFilePath
    };
    this.additionalEntryPoints = parameters.additionalEntryPoints;
    this.bundledPackages = parameters.bundledPackages;
    this.tsconfigFilePath = parameters.tsconfigFilePath;
    this.overrideTsconfig = parameters.overrideTsconfig;
    this.skipLibCheck = parameters.skipLibCheck;
    this.apiReportEnabled = parameters.apiReportEnabled;
    this.reportFilePath = parameters.reportFilePath;
    this.reportTempFilePath = parameters.reportTempFilePath;
    this.docModelEnabled = parameters.docModelEnabled;
    this.apiJsonFilePath = parameters.apiJsonFilePath;
    this.rollupEnabled = parameters.rollupEnabled;
    this.untrimmedFilePath = parameters.untrimmedFilePath;
    this.betaTrimmedFilePath = parameters.betaTrimmedFilePath;
    this.publicTrimmedFilePath = parameters.publicTrimmedFilePath;
    this.omitTrimmingComments = parameters.omitTrimmingComments;
    this.tsdocMetadataEnabled = parameters.tsdocMetadataEnabled;
    this.tsdocMetadataFilePath = parameters.tsdocMetadataFilePath;
    this.newlineKind = parameters.newlineKind;
    this.messages = parameters.messages;
    this.testMode = parameters.testMode;
  }

  /**
   * Returns a JSON-like string representing the `ExtractorConfig` state, which can be printed to a console
   * for diagnostic purposes.
   *
   * @remarks
   * This is used by the "--diagnostics" command-line option.  The string is not intended to be deserialized;
   * its format may be changed at any time.
   */
  public getDiagnosticDump(): string {
    const result: object = MessageRouter.buildJsonDumpObject(this);
    return JSON.stringify(result, undefined, 2);
  }

  /**
   * Returns a simplified file path for use in error messages.
   * @internal
   */
  public _getShortFilePath(absolutePath: string): string {
    if (!path.isAbsolute(absolutePath)) {
      throw new InternalError('Expected absolute path: ' + absolutePath);
    }
    if (Path.isUnderOrEqual(absolutePath, this.projectFolder)) {
      return Path.convertToSlashes(path.relative(this.projectFolder, absolutePath));
    }
    return absolutePath;
  }

  /**
   * Searches for the api-extractor.json config file associated with the specified starting folder,
   * and loads the file if found.  This lookup supports
   * {@link https://www.npmjs.com/package/@rushstack/rig-package | rig packages}.
   *
   * @remarks
   * The search will first look for a package.json file in a parent folder of the starting folder;
   * if found, that will be used as the base folder instead of the starting folder.  If the config
   * file is not found in `<baseFolder>/api-extractor.json` or `<baseFolder>/config/api-extractor.json`,
   * then `<baseFolder/config/rig.json` will be checked to see whether a
   * {@link https://www.npmjs.com/package/@rushstack/rig-package | rig package} is referenced; if so then
   * the rig's api-extractor.json file will be used instead.  If a config file is found, it will be loaded
   * and returned with the `IExtractorConfigPrepareOptions` object. Otherwise, `undefined` is returned
   * to indicate that API Extractor does not appear to be configured for the specified folder.
   *
   * @returns An options object that can be passed to {@link ExtractorConfig.prepare}, or `undefined`
   * if not api-extractor.json file was found.
   */
  public static tryLoadForFolder(
    options: IExtractorConfigLoadForFolderOptions
  ): IExtractorConfigPrepareOptions | undefined {
    const packageJsonLookup: PackageJsonLookup = options.packageJsonLookup || new PackageJsonLookup();
    const startingFolder: string = options.startingFolder;

    // Figure out which project we're in and look for the config file at the project root
    const packageJsonFullPath: string | undefined = packageJsonLookup.tryGetPackageJsonFilePathFor(
      startingFolder
    );
    const packageFolder: string | undefined = packageJsonFullPath
      ? path.dirname(packageJsonFullPath)
      : undefined;

    // If there is no package, then just use the starting folder
    const baseFolder: string = packageFolder || startingFolder;

    let projectFolderLookupToken: string | undefined = undefined;

    // First try the standard "config" subfolder:
    let configFilename: string = path.join(baseFolder, 'config', ExtractorConfig.FILENAME);
    if (FileSystem.exists(configFilename)) {
      if (FileSystem.exists(path.join(baseFolder, ExtractorConfig.FILENAME))) {
        throw new Error(`Found conflicting ${ExtractorConfig.FILENAME} files in "." and "./config" folders`);
      }
    } else {
      // Otherwise try the top-level folder
      configFilename = path.join(baseFolder, ExtractorConfig.FILENAME);

      if (!FileSystem.exists(configFilename)) {
        // If We didn't find it in <packageFolder>/api-extractor.json or <packageFolder>/config/api-extractor.json
        // then check for a rig package
        if (packageFolder) {
          let rigConfig: RigConfig;
          if (options.rigConfig) {
            // The caller provided an already solved RigConfig.  Double-check that it is for the right project.
            if (!Path.isEqual(options.rigConfig.projectFolderPath, packageFolder)) {
              throw new Error(
                'The provided ILoadForFolderOptions.rigConfig is for the wrong project folder:\n' +
                  '\nExpected path: ' +
                  packageFolder +
                  '\nProvided path: ' +
                  options.rigConfig.projectFolderOriginalPath
              );
            }
            rigConfig = options.rigConfig;
          } else {
            rigConfig = RigConfig.loadForProjectFolder({
              projectFolderPath: packageFolder
            });
          }

          if (rigConfig.rigFound) {
            configFilename = path.join(rigConfig.getResolvedProfileFolder(), ExtractorConfig.FILENAME);

            // If the "projectFolder" setting isn't specified in api-extractor.json, it defaults to the
            // "<lookup>" token which will probe for the tsconfig.json nearest to the api-extractor.json path.
            // But this won't work if api-extractor.json belongs to the rig.  So instead "<lookup>" should be
            // the "<packageFolder>" that referenced the rig.
            projectFolderLookupToken = packageFolder;
          }
        }
        if (!FileSystem.exists(configFilename)) {
          // API Extractor does not seem to be configured for this folder
          return undefined;
        }
      }
    }

    const configObjectFullPath: string = path.resolve(configFilename);
    const configObject: IConfigFile = ExtractorConfig.loadFile(configObjectFullPath);

    return {
      configObject,
      configObjectFullPath,
      packageJsonFullPath,
      projectFolderLookupToken
    };
  }

  /**
   * Loads the api-extractor.json config file from the specified file path, and prepares an `ExtractorConfig` object.
   *
   * @remarks
   * Loads the api-extractor.json config file from the specified file path.   If the "extends" field is present,
   * the referenced file(s) will be merged.  For any omitted fields, the API Extractor default values are merged.
   *
   * The result is prepared using `ExtractorConfig.prepare()`.
   */
  public static loadFileAndPrepare(configJsonFilePath: string): ExtractorConfig {
    const configObjectFullPath: string = path.resolve(configJsonFilePath);
    const configObject: IConfigFile = ExtractorConfig.loadFile(configObjectFullPath);

    const packageJsonLookup: PackageJsonLookup = new PackageJsonLookup();
    const packageJsonFullPath: string | undefined = packageJsonLookup.tryGetPackageJsonFilePathFor(
      configObjectFullPath
    );

    const extractorConfig: ExtractorConfig = ExtractorConfig.prepare({
      configObject,
      configObjectFullPath,
      packageJsonFullPath
    });

    return extractorConfig;
  }

  /**
   * Performs only the first half of {@link ExtractorConfig.loadFileAndPrepare}, providing an opportunity to
   * modify the object before it is passed to {@link ExtractorConfig.prepare}.
   *
   * @remarks
   * Loads the api-extractor.json config file from the specified file path.   If the "extends" field is present,
   * the referenced file(s) will be merged.  For any omitted fields, the API Extractor default values are merged.
   */
  public static loadFile(jsonFilePath: string): IConfigFile {
    // Set to keep track of config files which have been processed.
    const visitedPaths: Set<string> = new Set<string>();

    let currentConfigFilePath: string = path.resolve(jsonFilePath);
    let configObject: Partial<IConfigFile> = {};

    try {
      do {
        // Check if this file was already processed.
        if (visitedPaths.has(currentConfigFilePath)) {
          throw new Error(
            `The API Extractor "extends" setting contains a cycle.` +
              `  This file is included twice: "${currentConfigFilePath}"`
          );
        }
        visitedPaths.add(currentConfigFilePath);

        const currentConfigFolderPath: string = path.dirname(currentConfigFilePath);

        // Load the extractor config defined in extends property.
        const baseConfig: IConfigFile = JsonFile.load(currentConfigFilePath);

        let extendsField: string = baseConfig.extends || '';

        // Delete the "extends" field so it doesn't get merged
        delete baseConfig.extends;

        if (extendsField) {
          if (extendsField.match(/^\.\.?[\\/]/)) {
            // EXAMPLE:  "./subfolder/api-extractor-base.json"
            extendsField = path.resolve(currentConfigFolderPath, extendsField);
          } else {
            // EXAMPLE:  "my-package/api-extractor-base.json"
            //
            // Resolve "my-package" from the perspective of the current folder.
            try {
              extendsField = resolve.sync(extendsField, {
                basedir: currentConfigFolderPath
              });
            } catch (e) {
              throw new Error(`Error resolving NodeJS path "${extendsField}": ${e.message}`);
            }
          }
        }

        // This step has to be performed in advance, since the currentConfigFolderPath information will be lost
        // after lodash.merge() is performed.
        ExtractorConfig._resolveConfigFileRelativePaths(baseConfig, currentConfigFolderPath);

        // Merge extractorConfig into baseConfig, mutating baseConfig
        lodash.merge(baseConfig, configObject);
        configObject = baseConfig;

        currentConfigFilePath = extendsField;
      } while (currentConfigFilePath);
    } catch (e) {
      throw new Error(`Error loading ${currentConfigFilePath}:\n` + e.message);
    }

    // Lastly, apply the defaults
    configObject = lodash.merge(lodash.cloneDeep(ExtractorConfig._defaultConfig), configObject);

    ExtractorConfig.jsonSchema.validateObject(configObject, jsonFilePath);

    // The schema validation should ensure that this object conforms to IConfigFile
    return configObject as IConfigFile;
  }

  private static _resolveConfigFileRelativePaths(
    configFile: IConfigFile,
    currentConfigFolderPath: string
  ): void {
    if (configFile.projectFolder) {
      configFile.projectFolder = ExtractorConfig._resolveConfigFileRelativePath(
        'projectFolder',
        configFile.projectFolder,
        currentConfigFolderPath
      );
    }

    if (configFile.mainEntryPointFilePath) {
      configFile.mainEntryPointFilePath = ExtractorConfig._resolveConfigFileRelativePath(
        'mainEntryPointFilePath',
        configFile.mainEntryPointFilePath,
        currentConfigFolderPath
      );
    }

    if (configFile.additionalEntryPoints) {
      const entryPointWithAbsolutePath: IConfigEntryPoint[] = [];
      for (const entryPoint of configFile.additionalEntryPoints) {
        const absoluteFilePath: string = ExtractorConfig._resolveConfigFileRelativePath(
          'additionalEntryPoints',
          entryPoint.filePath,
          currentConfigFolderPath
        );

        entryPointWithAbsolutePath.push({ ...entryPoint, filePath: absoluteFilePath });
      }
      configFile.additionalEntryPoints = entryPointWithAbsolutePath;
    }

    if (configFile.compiler) {
      if (configFile.compiler.tsconfigFilePath) {
        configFile.compiler.tsconfigFilePath = ExtractorConfig._resolveConfigFileRelativePath(
          'tsconfigFilePath',
          configFile.compiler.tsconfigFilePath,
          currentConfigFolderPath
        );
      }
    }

    if (configFile.apiReport) {
      if (configFile.apiReport.reportFolder) {
        configFile.apiReport.reportFolder = ExtractorConfig._resolveConfigFileRelativePath(
          'reportFolder',
          configFile.apiReport.reportFolder,
          currentConfigFolderPath
        );
      }
      if (configFile.apiReport.reportTempFolder) {
        configFile.apiReport.reportTempFolder = ExtractorConfig._resolveConfigFileRelativePath(
          'reportTempFolder',
          configFile.apiReport.reportTempFolder,
          currentConfigFolderPath
        );
      }
    }

    if (configFile.docModel) {
      if (configFile.docModel.apiJsonFilePath) {
        configFile.docModel.apiJsonFilePath = ExtractorConfig._resolveConfigFileRelativePath(
          'apiJsonFilePath',
          configFile.docModel.apiJsonFilePath,
          currentConfigFolderPath
        );
      }
    }

    if (configFile.dtsRollup) {
      if (configFile.dtsRollup.untrimmedFilePath) {
        configFile.dtsRollup.untrimmedFilePath = ExtractorConfig._resolveConfigFileRelativePath(
          'untrimmedFilePath',
          configFile.dtsRollup.untrimmedFilePath,
          currentConfigFolderPath
        );
      }
      if (configFile.dtsRollup.betaTrimmedFilePath) {
        configFile.dtsRollup.betaTrimmedFilePath = ExtractorConfig._resolveConfigFileRelativePath(
          'betaTrimmedFilePath',
          configFile.dtsRollup.betaTrimmedFilePath,
          currentConfigFolderPath
        );
      }
      if (configFile.dtsRollup.publicTrimmedFilePath) {
        configFile.dtsRollup.publicTrimmedFilePath = ExtractorConfig._resolveConfigFileRelativePath(
          'publicTrimmedFilePath',
          configFile.dtsRollup.publicTrimmedFilePath,
          currentConfigFolderPath
        );
      }
    }

    if (configFile.tsdocMetadata) {
      if (configFile.tsdocMetadata.tsdocMetadataFilePath) {
        configFile.tsdocMetadata.tsdocMetadataFilePath = ExtractorConfig._resolveConfigFileRelativePath(
          'tsdocMetadataFilePath',
          configFile.tsdocMetadata.tsdocMetadataFilePath,
          currentConfigFolderPath
        );
      }
    }
  }

  private static _resolveConfigFileRelativePath(
    fieldName: string,
    fieldValue: string,
    currentConfigFolderPath: string
  ): string {
    if (!path.isAbsolute(fieldValue)) {
      if (fieldValue.indexOf('<projectFolder>') !== 0) {
        // If the path is not absolute and does not start with "<projectFolder>", then resolve it relative
        // to the folder of the config file that it appears in
        return path.join(currentConfigFolderPath, fieldValue);
      }
    }

    return fieldValue;
  }

  /**
   * Prepares an `ExtractorConfig` object using a configuration that is provided as a runtime object,
   * rather than reading it from disk.  This allows configurations to be constructed programmatically,
   * loaded from an alternate source, and/or customized after loading.
   */
  public static prepare(options: IExtractorConfigPrepareOptions): ExtractorConfig {
    const filenameForErrors: string = options.configObjectFullPath || 'the configuration object';
    const configObject: Partial<IConfigFile> = options.configObject;

    if (configObject.extends) {
      throw new Error(
        'The IConfigFile.extends field must be expanded before calling ExtractorConfig.prepare()'
      );
    }

    if (options.configObjectFullPath) {
      if (!path.isAbsolute(options.configObjectFullPath)) {
        throw new Error('The "configObjectFullPath" setting must be an absolute path');
      }
    }

    ExtractorConfig.jsonSchema.validateObject(configObject, filenameForErrors);

    const packageJsonFullPath: string | undefined = options.packageJsonFullPath;
    let packageFolder: string | undefined = undefined;
    let packageJson: INodePackageJson | undefined = undefined;

    if (packageJsonFullPath) {
      if (!/.json$/i.test(packageJsonFullPath)) {
        // Catch common mistakes e.g. where someone passes a folder path instead of a file path
        throw new Error('The "packageJsonFullPath" setting does not have a .json file extension');
      }
      if (!path.isAbsolute(packageJsonFullPath)) {
        throw new Error('The "packageJsonFullPath" setting must be an absolute path');
      }

      if (options.packageJson) {
        packageJson = options.packageJson;
      } else {
        const packageJsonLookup: PackageJsonLookup = new PackageJsonLookup();
        packageJson = packageJsonLookup.loadNodePackageJson(packageJsonFullPath);
      }

      packageFolder = path.dirname(packageJsonFullPath);
    }

    try {
      if (!configObject.compiler) {
        // A merged configuration should have this
        throw new Error('The "compiler" section is missing');
      }

      if (!configObject.projectFolder) {
        // A merged configuration should have this
        throw new Error('The "projectFolder" setting is missing');
      }

      let projectFolder: string;
      if (configObject.projectFolder.trim() === '<lookup>') {
        if (options.projectFolderLookupToken) {
          // Use the manually specified "<lookup>" value
          projectFolder = options.projectFolderLookupToken;

          if (!FileSystem.exists(options.projectFolderLookupToken)) {
            throw new Error(
              'The specified "projectFolderLookupToken" path does not exist: ' +
                options.projectFolderLookupToken
            );
          }
        } else {
          if (!options.configObjectFullPath) {
            throw new Error(
              'The "projectFolder" setting uses the "<lookup>" token, but it cannot be expanded because' +
                ' the "configObjectFullPath" setting was not specified'
            );
          }

          // "The default value for `projectFolder` is the token `<lookup>`, which means the folder is determined
          // by traversing parent folders, starting from the folder containing api-extractor.json, and stopping
          // at the first folder that contains a tsconfig.json file.  If a tsconfig.json file cannot be found in
          // this way, then an error will be reported."

          let currentFolder: string = path.dirname(options.configObjectFullPath);
          for (;;) {
            const tsconfigPath: string = path.join(currentFolder, 'tsconfig.json');
            if (FileSystem.exists(tsconfigPath)) {
              projectFolder = currentFolder;
              break;
            }
            const parentFolder: string = path.dirname(currentFolder);
            if (parentFolder === '' || parentFolder === currentFolder) {
              throw new Error(
                'The "projectFolder" setting uses the "<lookup>" token, but a tsconfig.json file cannot be' +
                  ' found in this folder or any parent folder.'
              );
            }
            currentFolder = parentFolder;
          }
        }
      } else {
        ExtractorConfig._rejectAnyTokensInPath(configObject.projectFolder, 'projectFolder');

        if (!FileSystem.exists(configObject.projectFolder)) {
          throw new Error('The specified "projectFolder" path does not exist: ' + configObject.projectFolder);
        }

        projectFolder = configObject.projectFolder;
      }

      const tokenContext: IExtractorConfigTokenContext = {
        unscopedPackageName: 'unknown-package',
        packageName: 'unknown-package',
        projectFolder: projectFolder
      };

      if (packageJson) {
        tokenContext.packageName = packageJson.name;
        tokenContext.unscopedPackageName = PackageName.getUnscopedName(packageJson.name);
      }

      if (!configObject.mainEntryPointFilePath) {
        // A merged configuration should have this
        throw new Error('The "mainEntryPointFilePath" setting is missing');
      }
      const mainEntryPointFilePath: string = ExtractorConfig._resolvePathWithTokens(
        'mainEntryPointFilePath',
        configObject.mainEntryPointFilePath,
        tokenContext
      );

      if (!ExtractorConfig.hasDtsFileExtension(mainEntryPointFilePath)) {
        throw new Error(
          'The "mainEntryPointFilePath" value is not a declaration file: ' + mainEntryPointFilePath
        );
      }

      if (!FileSystem.exists(mainEntryPointFilePath)) {
        throw new Error('The "mainEntryPointFilePath" path does not exist: ' + mainEntryPointFilePath);
      }

      const additionalEntryPoints: IConfigEntryPoint[] = [];
      for (const entryPoint of configObject.additionalEntryPoints || []) {
        const absoluteEntryPointFilePath: string = ExtractorConfig._resolvePathWithTokens(
          'entryPointFilePath',
          entryPoint.filePath,
          tokenContext
        );

        if (!ExtractorConfig.hasDtsFileExtension(absoluteEntryPointFilePath)) {
          throw new Error(
            'The "additionalEntryPoints" value is not a declaration file: ' + absoluteEntryPointFilePath
          );
        }

        if (!FileSystem.exists(absoluteEntryPointFilePath)) {
          throw new Error('The "additionalEntryPoints" path does not exist: ' + absoluteEntryPointFilePath);
        }

        additionalEntryPoints.push({ ...entryPoint, filePath: absoluteEntryPointFilePath });
      }

      const bundledPackages: string[] = configObject.bundledPackages || [];
      for (const bundledPackage of bundledPackages) {
        if (!PackageName.isValidName(bundledPackage)) {
          throw new Error(`The "bundledPackages" list contains an invalid package name: "${bundledPackage}"`);
        }
      }

      const tsconfigFilePath: string = ExtractorConfig._resolvePathWithTokens(
        'tsconfigFilePath',
        configObject.compiler.tsconfigFilePath,
        tokenContext
      );

      if (configObject.compiler.overrideTsconfig === undefined) {
        if (!tsconfigFilePath) {
          throw new Error('Either the "tsconfigFilePath" or "overrideTsconfig" setting must be specified');
        }
        if (!FileSystem.exists(tsconfigFilePath)) {
          throw new Error('The file referenced by "tsconfigFilePath" does not exist: ' + tsconfigFilePath);
        }
      }

      let apiReportEnabled: boolean = false;
      let reportFilePath: string = '';
      let reportTempFilePath: string = '';
      if (configObject.apiReport) {
        apiReportEnabled = !!configObject.apiReport.enabled;

        const reportFilename: string = ExtractorConfig._expandStringWithTokens(
          'reportFileName',
          configObject.apiReport.reportFileName || '',
          tokenContext
        );

        if (!reportFilename) {
          // A merged configuration should have this
          throw new Error('The "reportFilename" setting is missing');
        }
        if (reportFilename.indexOf('/') >= 0 || reportFilename.indexOf('\\') >= 0) {
          // A merged configuration should have this
          throw new Error(`The "reportFilename" setting contains invalid characters: "${reportFilename}"`);
        }

        const reportFolder: string = ExtractorConfig._resolvePathWithTokens(
          'reportFolder',
          configObject.apiReport.reportFolder,
          tokenContext
        );
        const reportTempFolder: string = ExtractorConfig._resolvePathWithTokens(
          'reportTempFolder',
          configObject.apiReport.reportTempFolder,
          tokenContext
        );

        reportFilePath = path.join(reportFolder, reportFilename);
        reportTempFilePath = path.join(reportTempFolder, reportFilename);
      }

      let docModelEnabled: boolean = false;
      let apiJsonFilePath: string = '';
      if (configObject.docModel) {
        docModelEnabled = !!configObject.docModel.enabled;
        apiJsonFilePath = ExtractorConfig._resolvePathWithTokens(
          'apiJsonFilePath',
          configObject.docModel.apiJsonFilePath,
          tokenContext
        );
      }

      let tsdocMetadataEnabled: boolean = false;
      let tsdocMetadataFilePath: string = '';
      if (configObject.tsdocMetadata) {
        tsdocMetadataEnabled = !!configObject.tsdocMetadata.enabled;

        if (tsdocMetadataEnabled) {
          tsdocMetadataFilePath = configObject.tsdocMetadata.tsdocMetadataFilePath || '';

          if (tsdocMetadataFilePath.trim() === '<lookup>') {
            if (!packageJson) {
              throw new Error(
                'The "<lookup>" token cannot be used with the "tsdocMetadataFilePath" setting because' +
                  ' the "packageJson" option was not provided'
              );
            }
            if (!packageJsonFullPath) {
              throw new Error(
                'The "<lookup>" token cannot be used with "tsdocMetadataFilePath" because' +
                  'the "packageJsonFullPath" option was not provided'
              );
            }
            tsdocMetadataFilePath = PackageMetadataManager.resolveTsdocMetadataPath(
              path.dirname(packageJsonFullPath),
              packageJson
            );
          } else {
            tsdocMetadataFilePath = ExtractorConfig._resolvePathWithTokens(
              'tsdocMetadataFilePath',
              configObject.tsdocMetadata.tsdocMetadataFilePath,
              tokenContext
            );
          }

          if (!tsdocMetadataFilePath) {
            throw new Error(
              'The "tsdocMetadata.enabled" setting is enabled,' +
                ' but "tsdocMetadataFilePath" is not specified'
            );
          }
        }
      }

      let rollupEnabled: boolean = false;
      let untrimmedFilePath: string = '';
      let betaTrimmedFilePath: string = '';
      let publicTrimmedFilePath: string = '';
      let omitTrimmingComments: boolean = false;

      if (configObject.dtsRollup) {
        rollupEnabled = !!configObject.dtsRollup.enabled;

        // d.ts rollup is not supported when there are more than one entry points.
        if (rollupEnabled && additionalEntryPoints.length > 0) {
          throw new Error(
            `It seems that you have dtsRollup enabled while you also have defined additionalEntryPoints.` +
              `dtsRollup is not supported when there are multiple entry points in your package`
          );
        }

        untrimmedFilePath = ExtractorConfig._resolvePathWithTokens(
          'untrimmedFilePath',
          configObject.dtsRollup.untrimmedFilePath,
          tokenContext
        );
        betaTrimmedFilePath = ExtractorConfig._resolvePathWithTokens(
          'betaTrimmedFilePath',
          configObject.dtsRollup.betaTrimmedFilePath,
          tokenContext
        );
        publicTrimmedFilePath = ExtractorConfig._resolvePathWithTokens(
          'publicTrimmedFilePath',
          configObject.dtsRollup.publicTrimmedFilePath,
          tokenContext
        );
        omitTrimmingComments = !!configObject.dtsRollup.omitTrimmingComments;
      }

      let newlineKind: NewlineKind;
      switch (configObject.newlineKind) {
        case 'lf':
          newlineKind = NewlineKind.Lf;
          break;
        case 'os':
          newlineKind = NewlineKind.OsDefault;
          break;
        default:
          newlineKind = NewlineKind.CrLf;
          break;
      }

      return new ExtractorConfig({
        projectFolder: projectFolder,
        packageJson,
        packageFolder,
        mainEntryPointFilePath,
        additionalEntryPoints,
        bundledPackages,
        tsconfigFilePath,
        overrideTsconfig: configObject.compiler.overrideTsconfig,
        skipLibCheck: !!configObject.compiler.skipLibCheck,
        apiReportEnabled,
        reportFilePath,
        reportTempFilePath,
        docModelEnabled,
        apiJsonFilePath,
        rollupEnabled,
        untrimmedFilePath,
        betaTrimmedFilePath,
        publicTrimmedFilePath,
        omitTrimmingComments,
        tsdocMetadataEnabled,
        tsdocMetadataFilePath,
        newlineKind,
        messages: configObject.messages || {},
        testMode: !!configObject.testMode
      });
    } catch (e) {
      throw new Error(`Error parsing ${filenameForErrors}:\n` + e.message);
    }
  }

  private static _resolvePathWithTokens(
    fieldName: string,
    value: string | undefined,
    tokenContext: IExtractorConfigTokenContext
  ): string {
    value = ExtractorConfig._expandStringWithTokens(fieldName, value, tokenContext);
    if (value !== '') {
      value = path.resolve(tokenContext.projectFolder, value);
    }
    return value;
  }

  private static _expandStringWithTokens(
    fieldName: string,
    value: string | undefined,
    tokenContext: IExtractorConfigTokenContext
  ): string {
    value = value ? value.trim() : '';
    if (value !== '') {
      value = Text.replaceAll(value, '<unscopedPackageName>', tokenContext.unscopedPackageName);
      value = Text.replaceAll(value, '<packageName>', tokenContext.packageName);

      const projectFolderToken: string = '<projectFolder>';
      if (value.indexOf(projectFolderToken) === 0) {
        // Replace "<projectFolder>" at the start of a string
        value = path.join(tokenContext.projectFolder, value.substr(projectFolderToken.length));
      }

      if (value.indexOf(projectFolderToken) >= 0) {
        // If after all replacements, "<projectFolder>" appears somewhere in the string, report an error
        throw new Error(
          `The "${fieldName}" value incorrectly uses the "<projectFolder>" token.` +
            ` It must appear at the start of the string.`
        );
      }

      if (value.indexOf('<lookup>') >= 0) {
        throw new Error(`The "${fieldName}" value incorrectly uses the "<lookup>" token`);
      }
      ExtractorConfig._rejectAnyTokensInPath(value, fieldName);
    }
    return value;
  }

  /**
   * Returns true if the specified file path has the ".d.ts" file extension.
   */
  public static hasDtsFileExtension(filePath: string): boolean {
    return ExtractorConfig._declarationFileExtensionRegExp.test(filePath);
  }

  /**
   * Given a path string that may have originally contained expandable tokens such as `<projectFolder>"`
   * this reports an error if any token-looking substrings remain after expansion (e.g. `c:\blah\<invalid>\blah`).
   */
  private static _rejectAnyTokensInPath(value: string, fieldName: string): void {
    if (value.indexOf('<') < 0 && value.indexOf('>') < 0) {
      return;
    }

    // Can we determine the name of a token?
    const tokenRegExp: RegExp = /(\<[^<]*?\>)/;
    const match: RegExpExecArray | null = tokenRegExp.exec(value);
    if (match) {
      throw new Error(`The "${fieldName}" value contains an unrecognized token "${match[1]}"`);
    }
    throw new Error(`The "${fieldName}" value contains extra token characters ("<" or ">"): ${value}`);
  }
}<|MERGE_RESOLUTION|>--- conflicted
+++ resolved
@@ -16,13 +16,9 @@
   Path,
   NewlineKind
 } from '@rushstack/node-core-library';
-<<<<<<< HEAD
 import { IConfigFile, IConfigEntryPoint, IExtractorMessagesConfig } from './IConfigFile';
-=======
 import { RigConfig } from '@rushstack/rig-package';
 
-import { IConfigFile, IExtractorMessagesConfig } from './IConfigFile';
->>>>>>> 25b7bb0d
 import { PackageMetadataManager } from '../analyzer/PackageMetadataManager';
 import { MessageRouter } from '../collector/MessageRouter';
 
