--- conflicted
+++ resolved
@@ -206,12 +206,8 @@
   reportFolder: string;
   reportTempFolder: string;
   apiReportIncludeForgottenExports: boolean;
-<<<<<<< HEAD
   tagsToReport: Readonly<Record<`@${string}`, boolean>>;
-  docModelEnabled: boolean;
-=======
   docModelGenerationOptions: IApiModelGenerationOptions | undefined;
->>>>>>> 2e296d8d
   apiJsonFilePath: string;
   docModelIncludeForgottenExports: boolean;
   projectFolderUrl: string | undefined;
@@ -387,41 +383,6 @@
   /** {@inheritDoc IConfigFile.enumMemberOrder} */
   public readonly enumMemberOrder: EnumMemberOrder;
 
-<<<<<<< HEAD
-  private constructor(parameters: IExtractorConfigParameters) {
-    this.projectFolder = parameters.projectFolder;
-    this.packageJson = parameters.packageJson;
-    this.packageFolder = parameters.packageFolder;
-    this.mainEntryPointFilePath = parameters.mainEntryPointFilePath;
-    this.bundledPackages = parameters.bundledPackages;
-    this.tsconfigFilePath = parameters.tsconfigFilePath;
-    this.overrideTsconfig = parameters.overrideTsconfig;
-    this.skipLibCheck = parameters.skipLibCheck;
-    this.apiReportEnabled = parameters.apiReportEnabled;
-    this.apiReportIncludeForgottenExports = parameters.apiReportIncludeForgottenExports;
-    this.reportConfigs = parameters.reportConfigs;
-    this.reportFolder = parameters.reportFolder;
-    this.reportTempFolder = parameters.reportTempFolder;
-    this.tagsToReport = parameters.tagsToReport;
-    this.docModelEnabled = parameters.docModelEnabled;
-    this.apiJsonFilePath = parameters.apiJsonFilePath;
-    this.docModelIncludeForgottenExports = parameters.docModelIncludeForgottenExports;
-    this.projectFolderUrl = parameters.projectFolderUrl;
-    this.rollupEnabled = parameters.rollupEnabled;
-    this.untrimmedFilePath = parameters.untrimmedFilePath;
-    this.alphaTrimmedFilePath = parameters.alphaTrimmedFilePath;
-    this.betaTrimmedFilePath = parameters.betaTrimmedFilePath;
-    this.publicTrimmedFilePath = parameters.publicTrimmedFilePath;
-    this.omitTrimmingComments = parameters.omitTrimmingComments;
-    this.tsdocMetadataEnabled = parameters.tsdocMetadataEnabled;
-    this.tsdocMetadataFilePath = parameters.tsdocMetadataFilePath;
-    this.tsdocConfigFile = parameters.tsdocConfigFile;
-    this.tsdocConfiguration = parameters.tsdocConfiguration;
-    this.newlineKind = parameters.newlineKind;
-    this.messages = parameters.messages;
-    this.testMode = parameters.testMode;
-    this.enumMemberOrder = parameters.enumMemberOrder;
-=======
   private constructor({
     projectFolder,
     packageJson,
@@ -436,6 +397,7 @@
     reportConfigs,
     reportFolder,
     reportTempFolder,
+    tagsToReport,
     docModelGenerationOptions,
     apiJsonFilePath,
     docModelIncludeForgottenExports,
@@ -468,6 +430,7 @@
     this.reportConfigs = reportConfigs;
     this.reportFolder = reportFolder;
     this.reportTempFolder = reportTempFolder;
+    this.tagsToReport = tagsToReport;
     this.docModelGenerationOptions = docModelGenerationOptions;
     this.apiJsonFilePath = apiJsonFilePath;
     this.docModelIncludeForgottenExports = docModelIncludeForgottenExports;
@@ -486,7 +449,6 @@
     this.messages = messages;
     this.testMode = testMode;
     this.enumMemberOrder = enumMemberOrder;
->>>>>>> 2e296d8d
   }
 
   /**
@@ -1257,12 +1219,8 @@
         reportFolder,
         reportTempFolder,
         apiReportIncludeForgottenExports,
-<<<<<<< HEAD
         tagsToReport,
-        docModelEnabled,
-=======
         docModelGenerationOptions,
->>>>>>> 2e296d8d
         apiJsonFilePath,
         docModelIncludeForgottenExports,
         projectFolderUrl,
