--- conflicted
+++ resolved
@@ -70,14 +70,10 @@
 
 export {
   LastInstallFlag as _LastInstallFlag,
-<<<<<<< HEAD
-  ILastInstallFlagJson as _ILastInstallFlagJson
+  ILastInstallFlagJson as _ILastInstallFlagJson,
+  ILockfileValidityCheckOptions as _ILockfileValidityCheckOptions
 } from './api/LastInstallFlag';
 export { BaseFlag as _BaseFlag } from './api/base/BaseFlag';
-=======
-  ILockfileValidityCheckOptions as _ILockfileValidityCheckOptions
-} from './api/LastInstallFlag';
->>>>>>> bdb69576
 
 export {
   VersionPolicyDefinitionName,
