--- conflicted
+++ resolved
@@ -127,17 +127,12 @@
       // it is safe to assume that the value is not null
       maxInstallAttempts: this._maxInstallAttempts.value!,
       // These are derived independently of the selection for command line brevity
-<<<<<<< HEAD
       pnpmFilterArguments,
       splitWorkspacePnpmFilterArguments,
       selectedProjects,
-      checkOnly: this._checkOnlyParameter.value
-=======
-      pnpmFilterArguments: await this._selectionParameters!.getPnpmFilterArgumentsAsync(terminal),
       checkOnly: this._checkOnlyParameter.value,
 
       beforeInstallAsync: () => this.rushSession.hooks.beforeInstall.promise(this)
->>>>>>> e260e5c5
     };
   }
 }