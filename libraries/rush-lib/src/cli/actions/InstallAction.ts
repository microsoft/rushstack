// Copyright (c) Microsoft Corporation. All rights reserved. Licensed under the MIT license.
// See LICENSE in the project root for license information.

import { CommandLineFlagParameter } from '@rushstack/ts-command-line';
import { ConsoleTerminalProvider, Terminal } from '@rushstack/node-core-library';

import { BaseInstallAction } from './BaseInstallAction';
import { IInstallManagerOptions } from '../../logic/base/BaseInstallManager';
import { RushCommandLineParser } from '../RushCommandLineParser';
import { SelectionParameterSet } from '../parsing/SelectionParameterSet';

export class InstallAction extends BaseInstallAction {
<<<<<<< HEAD
  private _checkOnlyParameter!: CommandLineFlagParameter;
  private _ignoreScriptsParameter!: CommandLineFlagParameter;
=======
  private readonly _checkOnlyParameter: CommandLineFlagParameter;
>>>>>>> 3b164537

  public constructor(parser: RushCommandLineParser) {
    super({
      actionName: 'install',
      summary: 'Install package dependencies for all projects in the repo according to the shrinkwrap file',
      documentation:
        'The "rush install" command installs package dependencies for all your projects,' +
        ' based on the shrinkwrap file that is created/updated using "rush update".' +
        ' (This "shrinkwrap" file stores a central inventory of all dependencies and versions' +
        ' for projects in your repo. It is found in the "common/config/rush" folder.)' +
        ' If the shrinkwrap file is missing or outdated (e.g. because project package.json files have' +
        ' changed), "rush install" will fail and tell you to run "rush update" instead.' +
        ' This read-only nature is the main feature:  Continuous integration builds should use' +
        ' "rush install" instead of "rush update" to catch developers who forgot to commit their' +
        ' shrinkwrap changes.  Cautious people can also use "rush install" if they want to avoid' +
        ' accidentally updating their shrinkwrap file.',
      parser
    });

    this._selectionParameters = new SelectionParameterSet(this.rushConfiguration, this, {
      // Include lockfile processing since this expands the selection, and we need to select
      // at least the same projects selected with the same query to "rush build"
      includeExternalDependencies: true,
      // Disable filtering because rush-project.json is riggable and therefore may not be available
      enableFiltering: false
    });

    this._checkOnlyParameter = this.defineFlagParameter({
      parameterLongName: '--check-only',
      description: `Only check the validity of the shrinkwrap file without performing an install.`
    });

    this._ignoreScriptsParameter = this.defineFlagParameter({
      parameterLongName: '--ignore-scripts',
      description:
        'Do not execute any install lifecycle scripts specified in package.json files and its' +
        ' dependencies when "rush install". Running with this flag leaves your installation in a uncompleted' +
        ' state, you need to run without this flag again to complete a full installation. Meanwhile, it makes' +
        ' your installing faster. Later, you can run "rush install" to run all ignored scripts. Moreover, you' +
        ' can partial install such as "rush install --to <package>" to run ignored scripts of the dependencies' +
        ' of the selected projects.'
    });
  }

  protected async buildInstallOptionsAsync(): Promise<IInstallManagerOptions> {
    const terminal: Terminal = new Terminal(new ConsoleTerminalProvider());

    const { pnpmFilterArguments, selectedProjects } =
      await this._selectionParameters!.getPnpmFilterArgumentsAsync(terminal);

    return {
      debug: this.parser.isDebug,
      allowShrinkwrapUpdates: false,
      ignoreScripts: this._ignoreScriptsParameter.value!,
      bypassPolicy: this._bypassPolicyParameter.value!,
      noLink: this._noLinkParameter.value!,
      fullUpgrade: false,
      recheckShrinkwrap: false,
      networkConcurrency: this._networkConcurrencyParameter.value,
      collectLogFile: this._debugPackageManagerParameter.value!,
      variant: this._variant.value,
      // Because the 'defaultValue' option on the _maxInstallAttempts parameter is set,
      // it is safe to assume that the value is not null
      maxInstallAttempts: this._maxInstallAttempts.value!,
      // These are derived independently of the selection for command line brevity
<<<<<<< HEAD
      pnpmFilterArguments,
      partialInstallSelectedProjects: selectedProjects,
      checkOnly: this._checkOnlyParameter.value
=======
      pnpmFilterArguments: await this._selectionParameters!.getPnpmFilterArgumentsAsync(terminal),
      checkOnly: this._checkOnlyParameter.value,

      beforeInstallAsync: () => this.rushSession.hooks.beforeInstall.promise(this)
>>>>>>> 3b164537
    };
  }
}<|MERGE_RESOLUTION|>--- conflicted
+++ resolved
@@ -10,12 +10,8 @@
 import { SelectionParameterSet } from '../parsing/SelectionParameterSet';
 
 export class InstallAction extends BaseInstallAction {
-<<<<<<< HEAD
-  private _checkOnlyParameter!: CommandLineFlagParameter;
-  private _ignoreScriptsParameter!: CommandLineFlagParameter;
-=======
   private readonly _checkOnlyParameter: CommandLineFlagParameter;
->>>>>>> 3b164537
+  private readonly _ignoreScriptsParameter!: CommandLineFlagParameter;
 
   public constructor(parser: RushCommandLineParser) {
     super({
@@ -81,16 +77,10 @@
       // it is safe to assume that the value is not null
       maxInstallAttempts: this._maxInstallAttempts.value!,
       // These are derived independently of the selection for command line brevity
-<<<<<<< HEAD
       pnpmFilterArguments,
       partialInstallSelectedProjects: selectedProjects,
-      checkOnly: this._checkOnlyParameter.value
-=======
-      pnpmFilterArguments: await this._selectionParameters!.getPnpmFilterArgumentsAsync(terminal),
       checkOnly: this._checkOnlyParameter.value,
-
       beforeInstallAsync: () => this.rushSession.hooks.beforeInstall.promise(this)
->>>>>>> 3b164537
     };
   }
 }