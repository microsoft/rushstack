--- conflicted
+++ resolved
@@ -21,12 +21,8 @@
   protected async runAsync(): Promise<void> {
     const unlinkManager: UnlinkManager = new UnlinkManager(this.rushConfiguration);
 
-<<<<<<< HEAD
     if (!(await unlinkManager.unlinkAsync())) {
-=======
-    if (!unlinkManager.unlink()) {
       // eslint-disable-next-line no-console
->>>>>>> 118feea5
       console.log('Nothing to do.');
     } else {
       // eslint-disable-next-line no-console
