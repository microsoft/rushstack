// Copyright (c) Microsoft Corporation. All rights reserved. Licensed under the MIT license.
// See LICENSE in the project root for license information.

import type { CommandLineFlagParameter } from '@rushstack/ts-command-line';

import { BaseInstallAction } from './BaseInstallAction';
import type { IInstallManagerOptions } from '../../logic/base/BaseInstallManagerTypes';
<<<<<<< HEAD
import { RushCommandLineParser } from '../RushCommandLineParser';
import { SelectionParameterSet } from '../parsing/SelectionParameterSet';
import { ConsoleTerminalProvider, Terminal } from '@rushstack/node-core-library';
=======
import type { RushCommandLineParser } from '../RushCommandLineParser';
>>>>>>> 118feea5

export class UpdateAction extends BaseInstallAction {
  private readonly _fullParameter!: CommandLineFlagParameter;
  private readonly _recheckParameter!: CommandLineFlagParameter;
  private _ignoreScriptsParameter!: CommandLineFlagParameter;
  /**
   * Whether split workspace projects are included in update
   *
   * This parameter only supported when there is split workspace project
   */
  private _includeSplitWorkspaceParameter?: CommandLineFlagParameter;

  public constructor(parser: RushCommandLineParser) {
    super({
      actionName: 'update',
      summary:
        'Install package dependencies for all projects in the repo,' +
        ' and create or update the shrinkwrap file as needed',
      documentation:
        'The "rush update" command installs the dependencies described in your' +
        ' package.json files, and updates the shrinkwrap file as needed.' +
        ' (This "shrinkwrap" file stores a central inventory of all dependencies and versions' +
        ' for projects in your repo. It is found in the "common/config/rush" folder.)' +
        ' Note that Rush always performs a single install for all projects in your repo.' +
        ' You should run "rush update" whenever you start working in a Rush repo,' +
        ' after you pull from Git, and after you modify a package.json file.' +
        ' If there is nothing to do, "rush update" is instantaneous.' +
        ' NOTE: In certain cases "rush install" should be used instead of "rush update"' +
        ' -- for details, see the command help for "rush install".',
      parser
    });

    if (this.rushConfiguration?.hasSplitWorkspaceProject) {
      // Partial update is supported only when there is split workspace project
      this._selectionParameters = new SelectionParameterSet(this.rushConfiguration, this, {
        // Include lockfile processing since this expands the selection, and we need to select
        // at least the same projects selected with the same query to "rush build"
        includeExternalDependencies: true,
        // Disable filtering because rush-project.json is riggable and therefore may not be available
        enableFiltering: false
      });

      this._includeSplitWorkspaceParameter = this.defineFlagParameter({
        parameterLongName: '--include-split-workspace',
        description:
          'Normally "rush update" only updates projects in normal rush workspace.' +
          ' When you want to update for split workspace projects, you can run' +
          ' "rush update --include-split-workspace", which updates entire split workspace projects.' +
          ' Or, you can specify selection parameters to do partial update for split workspace projects, ' +
          ' such as "rush update --to <split_workspace_package_name>".'
      });
    }

    this._fullParameter = this.defineFlagParameter({
      parameterLongName: '--full',
      description:
        'Normally "rush update" tries to preserve your existing installed versions' +
        ' and only makes the minimum updates needed to satisfy the package.json files.' +
        ' This conservative approach prevents your PR from getting involved with package updates that' +
        ' are unrelated to your work. Use "--full" when you really want to update all dependencies' +
        ' to the latest SemVer-compatible version.  This should be done periodically by a person' +
        ' or robot whose role is to deal with potential upgrade regressions.'
    });
    this._recheckParameter = this.defineFlagParameter({
      parameterLongName: '--recheck',
      description:
        'If the shrinkwrap file appears to already satisfy the package.json files,' +
        ' then "rush update" will skip invoking the package manager at all.  In certain situations' +
        ' this heuristic may be inaccurate.  Use the "--recheck" flag to force the package manager' +
        " to process the shrinkwrap file.  This will also update your shrinkwrap file with Rush's fixups." +
        ' (To minimize shrinkwrap churn, these fixups are normally performed only in the temporary folder.)'
    });
    this._ignoreScriptsParameter = this.defineFlagParameter({
      parameterLongName: '--ignore-scripts',
      description:
        'Do not execute any install lifecycle scripts specified in package.json files and its' +
        ' dependencies when "rush update". Running with this flag leaves your installation in a uncompleted' +
        ' state, you need to run this command without this flag again or run "rush install" to complete a ' +
        ' full installation. Meanwhile, it makes faster retries on running install lifecycle scripts. You' +
        ' can partial install such as "rush install --to <package>" to run the ignored scripts of the' +
        ' dependencies of the selected projects.'
    });
  }

  protected async runAsync(): Promise<void> {
    await this.parser.pluginManager.updateAsync();

    if (this.parser.pluginManager.error) {
      await this.parser.pluginManager.reinitializeAllPluginsForCommandAsync(this.actionName);
    }

    return super.runAsync();
  }

  protected async buildInstallOptionsAsync(): Promise<IInstallManagerOptions> {
    const terminal: Terminal = new Terminal(new ConsoleTerminalProvider());

    /**
     * Partial update should only affects on split workspace project, and
     * not affects on normal rush workspace projects.
     */
    const pnpmFilterArguments: string[] = [];
    const {
      splitWorkspacePnpmFilterArguments = [],
      selectedProjects,
      hasSelectSplitWorkspaceProject = false
    } = (await this._selectionParameters?.getPnpmFilterArgumentsAsync(terminal)) || {};

    if (this._selectionParameters?.isSelectionSpecified && !hasSelectSplitWorkspaceProject) {
      // Warn when there is no split workspace project selected
      if (splitWorkspacePnpmFilterArguments.length === 0) {
        terminal.writeWarningLine(
          'Project filtering arguments are using without selecting any split workspace' +
            ' projects. Better run "rush update" without specifying selection parameters.'
        );
        terminal.writeLine();
      }
    }

    // Warn when fully update without selecting any split workspace project
    if (
      this._includeSplitWorkspaceParameter &&
      !this._includeSplitWorkspaceParameter.value &&
      !this._selectionParameters?.isSelectionSpecified
    ) {
      terminal.writeWarningLine(
        'Run "rush update" without any selection parameter will not update for split workspace' +
          ' projects, please run the command again with specifying --include-split-workspace' +
          ' if you really want to update for split workspace projects.'
      );
      terminal.writeLine();
    }

    let includeSplitWorkspace: boolean = this._includeSplitWorkspaceParameter?.value ?? false;
    // turn on includeSplitWorkspace when selecting any split workspace project
    if (selectedProjects && hasSelectSplitWorkspaceProject) {
      includeSplitWorkspace = true;
    }

    return {
      debug: this.parser.isDebug,
      allowShrinkwrapUpdates: true,
      ignoreScripts: this._ignoreScriptsParameter.value,
      bypassPolicyAllowed: true,
      bypassPolicy: this._bypassPolicyParameter.value!,
      noLink: this._noLinkParameter.value!,
      fullUpgrade: this._fullParameter.value!,
      recheckShrinkwrap: this._recheckParameter.value!,
<<<<<<< HEAD
      includeSplitWorkspace,
=======
      offline: this._offlineParameter.value!,
>>>>>>> 118feea5
      networkConcurrency: this._networkConcurrencyParameter.value,
      collectLogFile: this._debugPackageManagerParameter.value!,
      variant: this._variant.value,
      // Because the 'defaultValue' option on the _maxInstallAttempts parameter is set,
      // it is safe to assume that the value is not null
      maxInstallAttempts: this._maxInstallAttempts.value!,
      pnpmFilterArguments,
      splitWorkspacePnpmFilterArguments,
      selectedProjects,
      selectionParameters: this._selectionParameters,
      checkOnly: false,

      beforeInstallAsync: () => this.rushSession.hooks.beforeInstall.promise(this)
    };
  }
}<|MERGE_RESOLUTION|>--- conflicted
+++ resolved
@@ -5,13 +5,9 @@
 
 import { BaseInstallAction } from './BaseInstallAction';
 import type { IInstallManagerOptions } from '../../logic/base/BaseInstallManagerTypes';
-<<<<<<< HEAD
-import { RushCommandLineParser } from '../RushCommandLineParser';
 import { SelectionParameterSet } from '../parsing/SelectionParameterSet';
 import { ConsoleTerminalProvider, Terminal } from '@rushstack/node-core-library';
-=======
 import type { RushCommandLineParser } from '../RushCommandLineParser';
->>>>>>> 118feea5
 
 export class UpdateAction extends BaseInstallAction {
   private readonly _fullParameter!: CommandLineFlagParameter;
@@ -160,11 +156,8 @@
       noLink: this._noLinkParameter.value!,
       fullUpgrade: this._fullParameter.value!,
       recheckShrinkwrap: this._recheckParameter.value!,
-<<<<<<< HEAD
       includeSplitWorkspace,
-=======
       offline: this._offlineParameter.value!,
->>>>>>> 118feea5
       networkConcurrency: this._networkConcurrencyParameter.value,
       collectLogFile: this._debugPackageManagerParameter.value!,
       variant: this._variant.value,
