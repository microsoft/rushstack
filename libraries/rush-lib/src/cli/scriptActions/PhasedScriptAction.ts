--- conflicted
+++ resolved
@@ -36,13 +36,7 @@
 import { OperationStatus } from '../../logic/operations/OperationStatus';
 import { IExecutionResult } from '../../logic/operations/IOperationExecutionResult';
 import { OperationResultSummarizerPlugin } from '../../logic/operations/OperationResultSummarizerPlugin';
-<<<<<<< HEAD
-import { IDependencyGraph, makeDependencyGraph } from '../../logic/operations/DependencyAnalysisPlugin';
-import { IBuildTimeRecord, _setBuildTimes } from '../../logic/operations/BuildTimePlugin';
-import { IMachineInfo } from '../../logic/Telemetry';
-=======
 import type { ITelemetryOperationResult } from '../../logic/Telemetry';
->>>>>>> e003ead7
 
 /**
  * Constructor parameters for PhasedScriptAction.
@@ -636,13 +630,7 @@
         durationInSeconds: stopwatch.duration,
         result: success ? 'Succeeded' : 'Failed',
         extraData,
-<<<<<<< HEAD
-        machineInfo,
-        buildTimings,
-        dependencyGraph
-=======
         operationResults
->>>>>>> e003ead7
       });
 
       this.parser.flushTelemetry();
