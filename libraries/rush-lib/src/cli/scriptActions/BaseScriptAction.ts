--- conflicted
+++ resolved
@@ -41,7 +41,6 @@
       return;
     }
 
-<<<<<<< HEAD
     // Define remainder parameter if the command allows it
     if (this.command.allowRemainderArguments) {
       this.defineCommandLineRemainder({
@@ -50,87 +49,7 @@
       });
     }
 
-    // Find any parameters that are associated with this command
-    for (const parameter of this.command.associatedParameters) {
-      let tsCommandLineParameter: CommandLineParameter | undefined;
-
-      switch (parameter.parameterKind) {
-        case 'flag':
-          tsCommandLineParameter = this.defineFlagParameter({
-            parameterShortName: parameter.shortName,
-            parameterLongName: parameter.longName,
-            description: parameter.description,
-            required: parameter.required
-          });
-          break;
-        case 'choice':
-          tsCommandLineParameter = this.defineChoiceParameter({
-            parameterShortName: parameter.shortName,
-            parameterLongName: parameter.longName,
-            description: parameter.description,
-            required: parameter.required,
-            alternatives: parameter.alternatives.map((x) => x.name),
-            defaultValue: parameter.defaultValue
-          });
-          break;
-        case 'string':
-          tsCommandLineParameter = this.defineStringParameter({
-            parameterLongName: parameter.longName,
-            parameterShortName: parameter.shortName,
-            description: parameter.description,
-            required: parameter.required,
-            argumentName: parameter.argumentName
-          });
-          break;
-        case 'integer':
-          tsCommandLineParameter = this.defineIntegerParameter({
-            parameterLongName: parameter.longName,
-            parameterShortName: parameter.shortName,
-            description: parameter.description,
-            required: parameter.required,
-            argumentName: parameter.argumentName
-          });
-          break;
-        case 'stringList':
-          tsCommandLineParameter = this.defineStringListParameter({
-            parameterLongName: parameter.longName,
-            parameterShortName: parameter.shortName,
-            description: parameter.description,
-            required: parameter.required,
-            argumentName: parameter.argumentName
-          });
-          break;
-        case 'integerList':
-          tsCommandLineParameter = this.defineIntegerListParameter({
-            parameterLongName: parameter.longName,
-            parameterShortName: parameter.shortName,
-            description: parameter.description,
-            required: parameter.required,
-            argumentName: parameter.argumentName
-          });
-          break;
-        case 'choiceList':
-          tsCommandLineParameter = this.defineChoiceListParameter({
-            parameterShortName: parameter.shortName,
-            parameterLongName: parameter.longName,
-            description: parameter.description,
-            required: parameter.required,
-            alternatives: parameter.alternatives.map((x) => x.name)
-          });
-          break;
-        default:
-          throw new Error(
-            `${RushConstants.commandLineFilename} defines a parameter "${
-              (parameter as ParameterJson).longName
-            }" using an unsupported parameter kind "${(parameter as ParameterJson).parameterKind}"`
-          );
-      }
-
-      this.customParameters.set(parameter, tsCommandLineParameter);
-    }
-=======
     // Use the centralized helper to create CommandLineParameter instances
     defineCustomParameters(this, this.command.associatedParameters, this.customParameters);
->>>>>>> 817e9246
   }
 }