// Copyright (c) Microsoft Corporation. All rights reserved. Licensed under the MIT license.
// See LICENSE in the project root for license information.

import {
  AlreadyReportedError,
  EnvironmentMap,
  FileConstants,
  FileSystem,
  JsonFile,
  type JsonObject
} from '@rushstack/node-core-library';
import {
  Colorize,
  ConsoleTerminalProvider,
  type ITerminal,
  type ITerminalProvider,
  Terminal
} from '@rushstack/terminal';

import { RushConfiguration } from '../api/RushConfiguration';
import { NodeJsCompatibility } from '../logic/NodeJsCompatibility';
import { PrintUtilities } from '@rushstack/terminal';
import { RushConstants } from '../logic/RushConstants';
import { RushGlobalFolder } from '../api/RushGlobalFolder';
import { PurgeManager } from '../logic/PurgeManager';

import type { IBuiltInPluginConfiguration } from '../pluginFramework/PluginLoader/BuiltInPluginLoader';
import type { BaseInstallManager } from '../logic/base/BaseInstallManager';
import type { IInstallManagerOptions } from '../logic/base/BaseInstallManagerTypes';
import { Utilities } from '../utilities/Utilities';
import type { Subspace } from '../api/Subspace';
import type { PnpmOptionsConfiguration } from '../logic/pnpm/PnpmOptionsConfiguration';
import { EnvironmentVariableNames } from '../api/EnvironmentConfiguration';
import { initializeDotEnv } from '../logic/dotenv';

const RUSH_SKIP_CHECKS_PARAMETER: string = '--rush-skip-checks';

/**
 * Options for RushPnpmCommandLineParser
 */
export interface IRushPnpmCommandLineParserOptions {
  alreadyReportedNodeTooNewError?: boolean;
  builtInPluginConfigurations?: IBuiltInPluginConfiguration[];
  terminalProvider?: ITerminalProvider;
}

function _reportErrorAndSetExitCode(error: Error, terminal: ITerminal, debugEnabled: boolean): never {
  if (!(error instanceof AlreadyReportedError)) {
    const prefix: string = 'ERROR: ';
    terminal.writeErrorLine('\n' + PrintUtilities.wrapWords(prefix + error.message));
  }

  if (debugEnabled) {
    // If catchSyncErrors() called this, then show a call stack similar to what Node.js
    // would show for an uncaught error
    terminal.writeErrorLine('\n' + error.stack);
  }

  process.exit(process.exitCode ?? 1);
}

export class RushPnpmCommandLineParser {
  private readonly _terminal: ITerminal;
  private readonly _rushConfiguration: RushConfiguration;
  private readonly _pnpmArgs: string[];
  private _commandName: string | undefined;
  private readonly _debugEnabled: boolean;
  private _subspace: Subspace;

  private constructor(
    options: IRushPnpmCommandLineParserOptions,
    terminal: ITerminal,
    debugEnabled: boolean
  ) {
    this._debugEnabled = debugEnabled;

    this._terminal = terminal;

    // Are we in a Rush repo?
    const rushJsonFilePath: string | undefined = RushConfiguration.tryFindRushJsonLocation({
      // showVerbose is false because the logging message may break JSON output
      showVerbose: false
    });

    initializeDotEnv(terminal, rushJsonFilePath);

    const rushConfiguration: RushConfiguration | undefined = rushJsonFilePath
      ? RushConfiguration.loadFromConfigurationFile(rushJsonFilePath)
      : undefined;

    NodeJsCompatibility.warnAboutCompatibilityIssues({
      isRushLib: true,
      alreadyReportedNodeTooNewError: !!options.alreadyReportedNodeTooNewError,
      rushConfiguration
    });

    if (!rushConfiguration) {
      throw new Error(
        'The "rush-pnpm" command must be executed in a folder that is under a Rush workspace folder'
      );
    }
    this._rushConfiguration = rushConfiguration;

    if (rushConfiguration.packageManager !== 'pnpm') {
      throw new Error(
        `The "rush-pnpm" command requires your ${RushConstants.rushJsonFilename} to be configured to use the PNPM package manager`
      );
    }

    if (!rushConfiguration.pnpmOptions.useWorkspaces) {
      const pnpmConfigFilename: string =
        rushConfiguration.pnpmOptions.jsonFilename || RushConstants.rushJsonFilename;
      throw new Error(
        `The "rush-pnpm" command requires the "useWorkspaces" setting to be enabled in ${pnpmConfigFilename}`
      );
    }

    let pnpmArgs: string[] = [];
    let subspaceName: string = 'default';

    if (process.argv.indexOf('--subspace') >= 0) {
      if (process.argv[2] !== '--subspace') {
        throw new Error(
          'If you want to specify a subspace, you should place "--subspace <subspace_name>" immediately after the "rush-pnpm" command'
        );
      }

      subspaceName = process.argv[3];

      // 0 = node.exe
      // 1 = rush-pnpm
      // 2 = --subspace
      // 3 = <subspace_name>
      pnpmArgs = process.argv.slice(4);
    } else {
      // 0 = node.exe
      // 1 = rush-pnpm
      pnpmArgs = process.argv.slice(2);
    }

    this._pnpmArgs = pnpmArgs;

    const subspace: Subspace = rushConfiguration.getSubspace(subspaceName);
    this._subspace = subspace;

<<<<<<< HEAD
    const workspaceFolder: string = subspace.getSubspaceTempFolder();
    const workspaceFilePath: string = `${workspaceFolder}/pnpm-workspace.yaml`;
=======
    const workspaceFolder: string = subspace.getSubspaceTempFolderPath();
    const workspaceFilePath: string = path.join(workspaceFolder, 'pnpm-workspace.yaml');
>>>>>>> 4ef999a8

    if (!FileSystem.exists(workspaceFilePath)) {
      this._terminal.writeErrorLine('Error: The PNPM workspace file has not been generated:');
      this._terminal.writeErrorLine(`  ${workspaceFilePath}\n`);
      this._terminal.writeLine(Colorize.cyan(`Do you need to run "rush install" or "rush update"?`));
      throw new AlreadyReportedError();
    }

    if (!FileSystem.exists(rushConfiguration.packageManagerToolFilename)) {
      this._terminal.writeErrorLine('Error: The PNPM local binary has not been installed yet.');
      this._terminal.writeLine('\n' + Colorize.cyan(`Do you need to run "rush install" or "rush update"?`));
      throw new AlreadyReportedError();
    }
  }

  public static async initializeAsync(
    options: IRushPnpmCommandLineParserOptions
  ): Promise<RushPnpmCommandLineParser> {
    const debugEnabled: boolean = process.argv.indexOf('--debug') >= 0;
    const verboseEnabled: boolean = process.argv.indexOf('--verbose') >= 0;
    const localTerminalProvider: ITerminalProvider =
      options.terminalProvider ??
      new ConsoleTerminalProvider({
        debugEnabled,
        verboseEnabled
      });
    const terminal: ITerminal = new Terminal(localTerminalProvider);

    try {
      const rushPnpmCommandLineParser: RushPnpmCommandLineParser = new RushPnpmCommandLineParser(
        options,
        terminal,
        debugEnabled
      );
      await rushPnpmCommandLineParser._validatePnpmUsageAsync(rushPnpmCommandLineParser._pnpmArgs);
      return rushPnpmCommandLineParser;
    } catch (error) {
      _reportErrorAndSetExitCode(error as Error, terminal, debugEnabled);
    }
  }

  public async executeAsync(): Promise<void> {
    // Node.js can sometimes accidentally terminate with a zero exit code  (e.g. for an uncaught
    // promise exception), so we start with the assumption that the exit code is 1
    // and set it to 0 only on success.
    process.exitCode = 1;
    await this._executeAsync();

    if (process.exitCode === 0) {
      await this._postExecuteAsync();
    }
  }

  private async _validatePnpmUsageAsync(pnpmArgs: string[]): Promise<void> {
    if (pnpmArgs[0] === RUSH_SKIP_CHECKS_PARAMETER) {
      pnpmArgs.shift();
      // Ignore other checks
      return;
    }

    if (pnpmArgs.length === 0) {
      return;
    }
    const firstArg: string = pnpmArgs[0];

    // Detect common safe invocations
    if (pnpmArgs.includes('-h') || pnpmArgs.includes('--help') || pnpmArgs.includes('-?')) {
      return;
    }

    if (pnpmArgs.length === 1) {
      if (firstArg === '-v' || firstArg === '--version') {
        return;
      }
    }

    const BYPASS_NOTICE: string = `To bypass this check, add "${RUSH_SKIP_CHECKS_PARAMETER}" as the very first command line option.`;

    if (!/^[a-z]+([a-z0-9\-])*$/.test(firstArg)) {
      // We can't parse this CLI syntax
      this._terminal.writeErrorLine(
        `Warning: The "rush-pnpm" wrapper expects a command verb before "${firstArg}"\n`
      );
      this._terminal.writeLine(Colorize.cyan(BYPASS_NOTICE));
      throw new AlreadyReportedError();
    } else {
      const commandName: string = firstArg;

      // Also accept SKIP_RUSH_CHECKS_PARAMETER immediately after the command verb
      if (pnpmArgs[1] === RUSH_SKIP_CHECKS_PARAMETER) {
        pnpmArgs.splice(1, 1);
        return;
      }

      if (pnpmArgs.indexOf(RUSH_SKIP_CHECKS_PARAMETER) >= 0) {
        // We do not attempt to parse PNPM's complete CLI syntax, so we cannot be sure how to interpret
        // strings that appear outside of the specific patterns that this parser recognizes
        this._terminal.writeErrorLine(
          PrintUtilities.wrapWords(
            `Error: The "${RUSH_SKIP_CHECKS_PARAMETER}" option must be the first parameter for the "rush-pnpm" command.`
          )
        );
        throw new AlreadyReportedError();
      }

      this._commandName = commandName;

      // Warn about commands known not to work
      /* eslint-disable no-fallthrough */
      switch (commandName) {
        // Blocked
        case 'import': {
          this._terminal.writeErrorLine(
            PrintUtilities.wrapWords(
              `Error: The "pnpm ${commandName}" command is known to be incompatible with Rush's environment.`
            ) + '\n'
          );
          this._terminal.writeLine(Colorize.cyan(BYPASS_NOTICE));
          throw new AlreadyReportedError();
        }

        // Show warning for install commands
        case 'add':
        case 'install':
        /* synonym */
        case 'i':
        case 'install-test':
        /* synonym */
        case 'it': {
          this._terminal.writeErrorLine(
            PrintUtilities.wrapWords(
              `Error: The "pnpm ${commandName}" command is incompatible with Rush's environment.` +
                ` Use the "rush install" or "rush update" commands instead.`
            ) + '\n'
          );
          this._terminal.writeLine(Colorize.cyan(BYPASS_NOTICE));
          throw new AlreadyReportedError();
        }

        // Show warning
        case 'link':
        /* synonym */
        case 'ln':
        case 'remove':
        /* synonym */
        case 'rm':
        case 'unlink':
        case 'update':
        /* synonym */
        case 'up': {
          this._terminal.writeWarningLine(
            PrintUtilities.wrapWords(
              `Warning: The "pnpm ${commandName}" command makes changes that may invalidate Rush's workspace state.`
            ) + '\n'
          );
          this._terminal.writeWarningLine(
            `==> Consider running "rush install" or "rush update" afterwards.\n`
          );
          break;
        }

        // Know safe after validation
        case 'patch': {
          const semver: typeof import('semver') = await import('semver');
          /**
           * If you were to accidentally attempt to use rush-pnpm patch with a pnpmVersion < 7.4.0, pnpm patch may fallback to the system patch command.
           * For instance, /usr/bin/patch which may just hangs forever
           * So, erroring out the command if the pnpm version is < 7.4.0
           */
          if (semver.lt(this._rushConfiguration.packageManagerToolVersion, '7.4.0')) {
            this._terminal.writeErrorLine(
              PrintUtilities.wrapWords(
                `Error: The "pnpm patch" command is added after pnpm@7.4.0.` +
                  ` Please update "pnpmVersion" >= 7.4.0 in ${RushConstants.rushJsonFilename} file and run "rush update" to use this command.`
              ) + '\n'
            );
            throw new AlreadyReportedError();
          }
          break;
        }

        case 'patch-commit': {
          if (this._rushConfiguration.rushConfigurationJson.pnpmOptions) {
            const pnpmOptionsJsonFilename: string = `${this._rushConfiguration.commonRushConfigFolder}/${RushConstants.pnpmConfigFilename}`;
            this._terminal.writeErrorLine(
              PrintUtilities.wrapWords(
                `Error: The "pnpm patch-commit" command is incompatible with specifying "pnpmOptions" in ${RushConstants.rushJsonFilename} file.` +
                  ` Please move the content of "pnpmOptions" in ${RushConstants.rushJsonFilename} file to ${pnpmOptionsJsonFilename}`
              ) + '\n'
            );
            throw new AlreadyReportedError();
          }

          // patch-commit internally calls installation under cwd instead of the common/temp folder
          // It throws missing package.json error, so in this case, we need to set the dir to the common/temp folder here
          if (!pnpmArgs.includes('--dir') && !pnpmArgs.includes('-C')) {
            if (!(await FileSystem.existsAsync(`${process.cwd()}/${FileConstants.PackageJson}`))) {
              pnpmArgs.push('--dir');
              pnpmArgs.push(this._rushConfiguration.commonTempFolder);
            }
          }
          break;
        }
        case 'patch-remove': {
          const semver: typeof import('semver') = await import('semver');
          /**
           * The "patch-remove" command was introduced in pnpm version 8.5.0
           */
          if (semver.lt(this._rushConfiguration.packageManagerToolVersion, '8.5.0')) {
            this._terminal.writeErrorLine(
              PrintUtilities.wrapWords(
                `Error: The "pnpm patch-remove" command is added after pnpm@8.5.0.` +
                  ` Please update "pnpmVersion" >= 8.5.0 in ${RushConstants.rushJsonFilename} file and run "rush update" to use this command.`
              ) + '\n'
            );
            throw new AlreadyReportedError();
          }
          break;
        }

        // Known safe
        case 'audit':
        case 'exec':
        case 'list':
        /* synonym */
        case 'ls':
        case 'outdated':
        case 'pack':
        case 'prune':
        case 'publish':
        case 'rebuild':
        /* synonym */
        case 'rb':
        case 'root':
        case 'run':
        case 'start':
        case 'store':
        case 'test':
        /* synonym */
        case 't':
        case 'why': {
          break;
        }

        // Unknown
        default: {
          this._terminal.writeErrorLine(
            PrintUtilities.wrapWords(
              `Error: The "pnpm ${commandName}" command has not been tested with Rush's environment. It may be incompatible.`
            ) + '\n'
          );
          this._terminal.writeLine(Colorize.cyan(BYPASS_NOTICE));
        }
      }
      /* eslint-enable no-fallthrough */
    }
  }

  private async _executeAsync(): Promise<void> {
    const rushConfiguration: RushConfiguration = this._rushConfiguration;
    const workspaceFolder: string = this._subspace.getSubspaceTempFolderPath();
    const pnpmEnvironmentMap: EnvironmentMap = new EnvironmentMap(process.env);
    pnpmEnvironmentMap.set('NPM_CONFIG_WORKSPACE_DIR', workspaceFolder);

    if (rushConfiguration.pnpmOptions.pnpmStorePath) {
      pnpmEnvironmentMap.set('NPM_CONFIG_STORE_DIR', rushConfiguration.pnpmOptions.pnpmStorePath);
      pnpmEnvironmentMap.set('NPM_CONFIG_CACHE_DIR', rushConfiguration.pnpmOptions.pnpmStorePath);
      pnpmEnvironmentMap.set('NPM_CONFIG_STATE_DIR', rushConfiguration.pnpmOptions.pnpmStorePath);
    }

    if (rushConfiguration.pnpmOptions.environmentVariables) {
      for (const [envKey, { value: envValue, override }] of Object.entries(
        rushConfiguration.pnpmOptions.environmentVariables
      )) {
        if (override) {
          pnpmEnvironmentMap.set(envKey, envValue);
        } else {
          if (undefined === pnpmEnvironmentMap.get(envKey)) {
            pnpmEnvironmentMap.set(envKey, envValue);
          }
        }
      }
    }

    let onStdoutStreamChunk: ((chunk: string) => string | void) | undefined;
    switch (this._commandName) {
      case 'patch': {
        // Replace `pnpm patch-commit` with `rush-pnpm patch-commit` when running
        // `pnpm patch` to avoid the `pnpm patch` command being suggested in the output
        onStdoutStreamChunk = (stdoutChunk: string) => {
          return stdoutChunk.replace(
            /pnpm patch-commit/g,
            `rush-pnpm --subspace ${this._subspace.subspaceName} patch-commit`
          );
        };

        break;
      }
    }

    try {
      const { exitCode } = await Utilities.executeCommandAsync({
        command: rushConfiguration.packageManagerToolFilename,
        args: this._pnpmArgs,
        workingDirectory: process.cwd(),
        environment: pnpmEnvironmentMap.toObject(),
        keepEnvironment: true,
        onStdoutStreamChunk,
        captureExitCodeAndSignal: true
      });

      if (typeof exitCode === 'number') {
        process.exitCode = exitCode;
      } else {
        // If the exit code is not a number, the process was terminated by a signal
        process.exitCode = 1;
      }
    } catch (e) {
      this._terminal.writeDebugLine(`Error: ${e}`);
    }
  }

  private async _postExecuteAsync(): Promise<void> {
    const commandName: string | undefined = this._commandName;
    if (!commandName) {
      return;
    }

    const subspaceTempFolder: string = this._subspace.getSubspaceTempFolderPath();

    switch (commandName) {
      case 'patch-remove':
      case 'patch-commit': {
        // why need to throw error when pnpm-config.json not exists?
        // 1. pnpm-config.json is required for `rush-pnpm patch-commit`. Rush writes the patched dependency to the pnpm-config.json when finishes.
        // 2. we can not fallback to use Monorepo config folder (common/config/rush) due to that this command is intended to apply to input subspace only.
        //    It will produce unexpected behavior if we use the fallback.
        if (this._subspace.getPnpmOptions() === undefined) {
          const subspaceConfigFolder: string = this._subspace.getSubspaceConfigFolderPath();
          this._terminal.writeErrorLine(
            `The "rush-pnpm patch-commit" command cannot proceed without a pnpm-config.json file.` +
              `  Create one in this folder: ${subspaceConfigFolder}`
          );
          break;
        }

        // Example: "C:\MyRepo\common\temp\package.json"
        const commonPackageJsonFilename: string = `${subspaceTempFolder}/${FileConstants.PackageJson}`;
        const commonPackageJson: JsonObject = await JsonFile.loadAsync(commonPackageJsonFilename);
        const newGlobalPatchedDependencies: Record<string, string> | undefined =
          commonPackageJson?.pnpm?.patchedDependencies;
<<<<<<< HEAD

        const commonTempPnpmPatchesFolder: string = `${subspaceTempFolder}/${RushConstants.pnpmPatchesFolderName}`;
        const rushPnpmPatchesFolder: string = `${this._rushConfiguration.commonFolder}/${RushConstants.pnpmPatchesCommonFolderName}`;
        // Copy (or delete) common\temp\patches\ --> common\pnpm-patches\
        if (await FileSystem.existsAsync(commonTempPnpmPatchesFolder)) {
          await FileSystem.ensureEmptyFolderAsync(rushPnpmPatchesFolder);
          // eslint-disable-next-line no-console
          console.log(`Copying ${commonTempPnpmPatchesFolder}`);
          // eslint-disable-next-line no-console
          console.log(`  --> ${rushPnpmPatchesFolder}`);
          await FileSystem.copyFilesAsync({
            sourcePath: commonTempPnpmPatchesFolder,
            destinationPath: rushPnpmPatchesFolder
          });
        } else {
          if (await FileSystem.existsAsync(rushPnpmPatchesFolder)) {
=======
        const pnpmOptions: PnpmOptionsConfiguration | undefined = this._subspace.getPnpmOptions();
        const currentGlobalPatchedDependencies: Record<string, string> | undefined =
          pnpmOptions?.globalPatchedDependencies;

        if (!objectsAreDeepEqual(currentGlobalPatchedDependencies, newGlobalPatchedDependencies)) {
          const commonTempPnpmPatchesFolder: string = `${subspaceTempFolder}/${RushConstants.pnpmPatchesFolderName}`;
          const rushPnpmPatchesFolder: string = this._subspace.getSubspacePnpmPatchesFolderPath();

          // Copy (or delete) common\temp\subspace\patches\ --> common\config\pnpm-patches\ OR common\config\rush\pnpm-patches\
          if (FileSystem.exists(commonTempPnpmPatchesFolder)) {
            FileSystem.ensureEmptyFolder(rushPnpmPatchesFolder);
            // eslint-disable-next-line no-console
            console.log(`Copying ${commonTempPnpmPatchesFolder}`);
>>>>>>> 4ef999a8
            // eslint-disable-next-line no-console
            console.log(`Deleting ${rushPnpmPatchesFolder}`);
            await FileSystem.deleteFolderAsync(rushPnpmPatchesFolder);
          }
        }

<<<<<<< HEAD
        // Update patchedDependencies to pnpm configuration file
        this._rushConfiguration.pnpmOptions.updateGlobalPatchedDependencies(newGlobalPatchedDependencies);
=======
          // Update patchedDependencies to pnpm configuration file
          pnpmOptions?.updateGlobalPatchedDependencies(newGlobalPatchedDependencies);
>>>>>>> 4ef999a8

        // Rerun installation to update
        await this._doRushUpdateAsync();

<<<<<<< HEAD
        this._terminal.writeWarningLine(
          `Rush refreshed the ${RushConstants.pnpmConfigFilename}, shrinkwrap file and patch files under the ` +
            `"${RushConstants.commonFolderName}/${RushConstants.pnpmPatchesCommonFolderName}" folder.\n` +
            '  Please commit this change to Git.'
        );
=======
          this._terminal.writeWarningLine(
            `Rush refreshed the ${RushConstants.pnpmConfigFilename}, shrinkwrap file and patch files under the ` +
              `"${commonTempPnpmPatchesFolder}" folder.\n` +
              '  Please commit this change to Git.'
          );
        }
>>>>>>> 4ef999a8
        break;
      }
    }
  }

  private async _doRushUpdateAsync(): Promise<void> {
    this._terminal.writeLine();
    this._terminal.writeLine(Colorize.green('Running "rush update"'));
    this._terminal.writeLine();

    const rushGlobalFolder: RushGlobalFolder = new RushGlobalFolder();
    const purgeManager: PurgeManager = new PurgeManager(this._rushConfiguration, rushGlobalFolder);
    const installManagerOptions: IInstallManagerOptions = {
      debug: this._debugEnabled,
      allowShrinkwrapUpdates: true,
      bypassPolicy: false,
      noLink: false,
      fullUpgrade: false,
      recheckShrinkwrap: true,
      networkConcurrency: undefined,
      offline: false,
      collectLogFile: false,
      variant: process.env[EnvironmentVariableNames.RUSH_VARIANT], // For `rush-pnpm`, only use the env var
      maxInstallAttempts: RushConstants.defaultMaxInstallAttempts,
      pnpmFilterArgumentValues: [],
      selectedProjects: new Set(this._rushConfiguration.projects),
      checkOnly: false,
      subspace: this._subspace,
      terminal: this._terminal
    };

    const installManagerFactoryModule: typeof import('../logic/InstallManagerFactory') = await import(
      /* webpackChunkName: 'InstallManagerFactory' */
      '../logic/InstallManagerFactory'
    );
    const installManager: BaseInstallManager =
      await installManagerFactoryModule.InstallManagerFactory.getInstallManagerAsync(
        this._rushConfiguration,
        rushGlobalFolder,
        purgeManager,
        installManagerOptions
      );
    try {
      await installManager.doInstallAsync();
    } finally {
      await purgeManager.startDeleteAllAsync();
    }
  }
}<|MERGE_RESOLUTION|>--- conflicted
+++ resolved
@@ -143,13 +143,8 @@
     const subspace: Subspace = rushConfiguration.getSubspace(subspaceName);
     this._subspace = subspace;
 
-<<<<<<< HEAD
-    const workspaceFolder: string = subspace.getSubspaceTempFolder();
+    const workspaceFolder: string = subspace.getSubspaceTempFolderPath();
     const workspaceFilePath: string = `${workspaceFolder}/pnpm-workspace.yaml`;
-=======
-    const workspaceFolder: string = subspace.getSubspaceTempFolderPath();
-    const workspaceFilePath: string = path.join(workspaceFolder, 'pnpm-workspace.yaml');
->>>>>>> 4ef999a8
 
     if (!FileSystem.exists(workspaceFilePath)) {
       this._terminal.writeErrorLine('Error: The PNPM workspace file has not been generated:');
@@ -501,11 +496,11 @@
         const commonPackageJson: JsonObject = await JsonFile.loadAsync(commonPackageJsonFilename);
         const newGlobalPatchedDependencies: Record<string, string> | undefined =
           commonPackageJson?.pnpm?.patchedDependencies;
-<<<<<<< HEAD
 
         const commonTempPnpmPatchesFolder: string = `${subspaceTempFolder}/${RushConstants.pnpmPatchesFolderName}`;
-        const rushPnpmPatchesFolder: string = `${this._rushConfiguration.commonFolder}/${RushConstants.pnpmPatchesCommonFolderName}`;
-        // Copy (or delete) common\temp\patches\ --> common\pnpm-patches\
+        const rushPnpmPatchesFolder: string = this._subspace.getSubspacePnpmPatchesFolderPath();
+
+        // Copy (or delete) common\temp\subspace\patches\ --> common\config\pnpm-patches\ OR common\config\rush\pnpm-patches\
         if (await FileSystem.existsAsync(commonTempPnpmPatchesFolder)) {
           await FileSystem.ensureEmptyFolderAsync(rushPnpmPatchesFolder);
           // eslint-disable-next-line no-console
@@ -518,52 +513,23 @@
           });
         } else {
           if (await FileSystem.existsAsync(rushPnpmPatchesFolder)) {
-=======
-        const pnpmOptions: PnpmOptionsConfiguration | undefined = this._subspace.getPnpmOptions();
-        const currentGlobalPatchedDependencies: Record<string, string> | undefined =
-          pnpmOptions?.globalPatchedDependencies;
-
-        if (!objectsAreDeepEqual(currentGlobalPatchedDependencies, newGlobalPatchedDependencies)) {
-          const commonTempPnpmPatchesFolder: string = `${subspaceTempFolder}/${RushConstants.pnpmPatchesFolderName}`;
-          const rushPnpmPatchesFolder: string = this._subspace.getSubspacePnpmPatchesFolderPath();
-
-          // Copy (or delete) common\temp\subspace\patches\ --> common\config\pnpm-patches\ OR common\config\rush\pnpm-patches\
-          if (FileSystem.exists(commonTempPnpmPatchesFolder)) {
-            FileSystem.ensureEmptyFolder(rushPnpmPatchesFolder);
-            // eslint-disable-next-line no-console
-            console.log(`Copying ${commonTempPnpmPatchesFolder}`);
->>>>>>> 4ef999a8
             // eslint-disable-next-line no-console
             console.log(`Deleting ${rushPnpmPatchesFolder}`);
             await FileSystem.deleteFolderAsync(rushPnpmPatchesFolder);
           }
         }
 
-<<<<<<< HEAD
         // Update patchedDependencies to pnpm configuration file
-        this._rushConfiguration.pnpmOptions.updateGlobalPatchedDependencies(newGlobalPatchedDependencies);
-=======
-          // Update patchedDependencies to pnpm configuration file
-          pnpmOptions?.updateGlobalPatchedDependencies(newGlobalPatchedDependencies);
->>>>>>> 4ef999a8
+        pnpmOptions?.updateGlobalPatchedDependencies(newGlobalPatchedDependencies);
 
         // Rerun installation to update
         await this._doRushUpdateAsync();
 
-<<<<<<< HEAD
         this._terminal.writeWarningLine(
           `Rush refreshed the ${RushConstants.pnpmConfigFilename}, shrinkwrap file and patch files under the ` +
-            `"${RushConstants.commonFolderName}/${RushConstants.pnpmPatchesCommonFolderName}" folder.\n` +
+            `"${commonTempPnpmPatchesFolder}" folder.\n` +
             '  Please commit this change to Git.'
         );
-=======
-          this._terminal.writeWarningLine(
-            `Rush refreshed the ${RushConstants.pnpmConfigFilename}, shrinkwrap file and patch files under the ` +
-              `"${commonTempPnpmPatchesFolder}" folder.\n` +
-              '  Please commit this change to Git.'
-          );
-        }
->>>>>>> 4ef999a8
         break;
       }
     }
