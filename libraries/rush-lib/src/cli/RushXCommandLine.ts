--- conflicted
+++ resolved
@@ -12,8 +12,10 @@
 import { RushConfiguration } from '../api/RushConfiguration';
 import { NodeJsCompatibility } from '../logic/NodeJsCompatibility';
 import { RushStartupBanner } from './RushStartupBanner';
-<<<<<<< HEAD
-import { RushConfigurationProject } from '../api/RushConfigurationProject';
+import type { RushConfigurationProject } from '../api/RushConfigurationProject';
+import { EventHooksManager } from '../logic/EventHooksManager';
+import { Event } from '../api/EventHooks';
+import { EnvironmentVariableNames } from '../api/EnvironmentConfiguration';
 
 /**
  * @internal
@@ -23,11 +25,6 @@
 
   alreadyReportedNodeTooNewError?: boolean;
 }
-=======
-import { EventHooksManager } from '../logic/EventHooksManager';
-import { Event } from '../api/EventHooks';
-import { EnvironmentVariableNames } from '../api/EnvironmentConfiguration';
->>>>>>> 118feea5
 
 interface IRushXCommandLineArguments {
   /**
@@ -111,22 +108,6 @@
         }
       }
 
-<<<<<<< HEAD
-      let rushProject: RushConfigurationProject | undefined;
-
-      if (rushConfiguration) {
-        rushProject = rushConfiguration.tryGetProjectForPath(process.cwd());
-      }
-
-      if (!rushConfiguration || !rushProject) {
-        // GitHub #2713: Users reported confusion resulting from a situation where "rush install"
-        // did not install the project's dependencies, because the project was not registered.
-        console.log(
-          colors.yellow(
-            'Warning: You are invoking "rushx" inside a Rush repository, but this project is not registered in rush.json.'
-          )
-        );
-=======
       // Getting here means that we are all done with no major errors
       process.exitCode = 0;
     } catch (error) {
@@ -134,7 +115,6 @@
         process.exitCode = error.exitCode;
       } else {
         process.exitCode = 1;
->>>>>>> 118feea5
       }
       // eslint-disable-next-line no-console
       console.error(colors.red('Error: ' + (error as Error).message));
@@ -169,6 +149,12 @@
       );
     }
 
+    let rushProject: RushConfigurationProject | undefined;
+
+    if (rushConfiguration) {
+      rushProject = rushConfiguration.tryGetProjectForPath(process.cwd());
+    }
+
     if (rushConfiguration && !rushConfiguration.tryGetProjectForPath(process.cwd())) {
       // GitHub #2713: Users reported confusion resulting from a situation where "rush install"
       // did not install the project's dependencies, because the project was not registered.
@@ -218,44 +204,30 @@
       commandWithArgsForDisplay += ' ' + rushxArguments.commandArgs.join(' ');
     }
 
-<<<<<<< HEAD
-      const packageFolder: string = path.dirname(packageJsonFilePath);
-
-      // If there is a rush.json then use its .npmrc from the temp folder.
-      // Otherwise look for npmrc in the project folder.
-      let initCwd: string = packageFolder;
-      if (rushProject?.splitWorkspace) {
-        if (rushConfiguration?.commonTempSplitFolder) {
-          initCwd = rushConfiguration.commonTempFolder;
-        }
-      } else if (rushConfiguration?.commonTempFolder) {
-        initCwd = rushConfiguration?.commonTempFolder;
-      }
-
-      const exitCode: number = Utilities.executeLifecycleCommand(commandWithArgs, {
-        rushConfiguration,
-        workingDirectory: packageFolder,
-        initCwd,
-        handleOutput: false,
-        environmentPathOptions: {
-          includeProjectBin: true
-        }
-      });
-=======
     if (!rushxArguments.quiet) {
       // eslint-disable-next-line no-console
       console.log(`> ${JSON.stringify(commandWithArgsForDisplay)}\n`);
     }
->>>>>>> 118feea5
 
     const packageFolder: string = path.dirname(packageJsonFilePath);
+
+    // If there is a rush.json then use its .npmrc from the temp folder.
+    // Otherwise look for npmrc in the project folder.
+    let initCwd: string = packageFolder;
+    if (rushProject?.splitWorkspace) {
+      if (rushConfiguration?.commonTempSplitFolder) {
+        initCwd = rushConfiguration.commonTempFolder;
+      }
+    } else if (rushConfiguration?.commonTempFolder) {
+      initCwd = rushConfiguration?.commonTempFolder;
+    }
 
     const exitCode: number = Utilities.executeLifecycleCommand(commandWithArgs, {
       rushConfiguration,
       workingDirectory: packageFolder,
       // If there is a rush.json then use its .npmrc from the temp folder.
       // Otherwise look for npmrc in the project folder.
-      initCwd: rushConfiguration ? rushConfiguration.commonTempFolder : packageFolder,
+      initCwd,
       handleOutput: false,
       environmentPathOptions: {
         includeProjectBin: true
