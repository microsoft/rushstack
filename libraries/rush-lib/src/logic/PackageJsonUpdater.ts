--- conflicted
+++ resolved
@@ -60,36 +60,6 @@
 }
 
 /**
-<<<<<<< HEAD
- * Configuration options for adding or updating a dependency in a single project
- */
-export interface IPackageJsonUpdaterRushAddOptions extends IPackageJsonUpdaterRushBaseUpdateOptions {
-  /**
-   * Whether or not this dependency should be added as a devDependency.
-   */
-  devDependency: boolean;
-  /**
-   * Whether or not this dependency should be added as a peerDependency.
-   */
-  peerDependency: boolean;
-  /**
-   * If specified, other packages that use this dependency will also have their package.json's updated.
-   */
-  updateOtherPackages: boolean;
-  /**
-   * The dependencies to be added.
-   */
-  packagesToUpdate: IPackageForRushAdd[];
-}
-
-/**
- * Options for remove a dependency from a particular project.
- */
-export interface IPackageJsonUpdaterRushRemoveOptions extends IPackageJsonUpdaterRushBaseUpdateOptions {}
-
-/**
-=======
->>>>>>> 7db439bf
  * Configuration options for adding or updating a dependency in single project
  * or removing a dependency from a particular project
  */
