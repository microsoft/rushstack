--- conflicted
+++ resolved
@@ -107,11 +107,6 @@
    */
   readonly rushVersion?: string;
   readonly extraData?: { [key: string]: string | number | boolean };
-<<<<<<< HEAD
-  readonly machineInfo?: IMachineInfo;
-  readonly buildTimings?: IBuildTimeRecord[];
-  readonly dependencyGraph?: IDependencyGraph;
-=======
   /**
    * Detailed information about the host machine.
    */
@@ -121,7 +116,6 @@
    * Keys are operation names, values contain result, timing information, and dependencies.
    */
   readonly operationResults?: Record<string, ITelemetryOperationResult>;
->>>>>>> e003ead7
 }
 
 const MAX_FILE_COUNT: number = 100;
