--- conflicted
+++ resolved
@@ -132,7 +132,11 @@
   pnpmFilterArguments: string[];
 
   /**
-<<<<<<< HEAD
+   * Callback to invoke between preparing the common/temp folder and running installation.
+   */
+  beforeInstallAsync?: () => Promise<void>;
+
+  /**
    * Filters to be passed to PNPM during installation for split workspace.
    */
   splitWorkspacePnpmFilterArguments: string[];
@@ -141,11 +145,6 @@
    * Selected projects during partial install.
    */
   selectedProjects?: Set<RushConfigurationProject>;
-=======
-   * Callback to invoke between preparing the common/temp folder and running installation.
-   */
-  beforeInstallAsync?: () => Promise<void>;
->>>>>>> e260e5c5
 }
 
 /**
