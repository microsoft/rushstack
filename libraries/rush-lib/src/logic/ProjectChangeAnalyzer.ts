--- conflicted
+++ resolved
@@ -351,61 +351,7 @@
     const { hashes: repoDeps, rootDir } = repoState;
 
     // Currently, only pnpm handles project shrinkwraps
-<<<<<<< HEAD
-    if (this._rushConfiguration.packageManager === 'pnpm') {
-      const projectRelativeDependencyManifestPaths: Map<RushConfigurationProject, string> = new Map<
-        RushConfigurationProject,
-        string
-      >();
-
-      for (const project of projectHashDeps.keys()) {
-        const projectShrinkwrapFilePath: string = BaseProjectShrinkwrapFile.getFilePathForProject(project);
-        const relativeProjectShrinkwrapFilePath: string = Path.convertToSlashes(
-          path.relative(rootDir, projectShrinkwrapFilePath)
-        );
-
-        if (!FileSystem.exists(projectShrinkwrapFilePath)) {
-          // Missing project shrinkwrap allowed because split workspace project may not installed
-          if (!project.splitWorkspace) {
-            throw new Error(
-              `A project dependency file (${relativeProjectShrinkwrapFilePath}) is missing. You may need to run ` +
-                '"rush install" or "rush update".'
-            );
-          }
-        } else {
-          projectRelativeDependencyManifestPaths.set(project, relativeProjectShrinkwrapFilePath);
-        }
-      }
-
-      const gitPath: string = this._git.getGitPathOrThrow();
-      const hashes: Map<string, string> = getGitHashForFiles(
-        Array.from(projectRelativeDependencyManifestPaths.values()),
-        rootDir,
-        gitPath
-      );
-
-      for (const [project, projectDeps] of projectHashDeps.entries()) {
-        const projectDependencyManifestPath: string | undefined =
-          projectRelativeDependencyManifestPaths.get(project);
-        if (!projectDependencyManifestPath) {
-          // Missing project dependency manifest is allowed because split workspace may not installed
-          if (project.splitWorkspace) {
-            continue;
-          }
-          throw new InternalError(`Missing projectDependencyManifestPath for ${project.packageName}`);
-        }
-
-        const hash: string | undefined = hashes.get(projectDependencyManifestPath);
-        if (!hash) {
-          throw new InternalError(`Expected to get a hash for ${projectDependencyManifestPath}`);
-        } else {
-          projectDeps.set(projectDependencyManifestPath, hash);
-        }
-      }
-    } else {
-=======
     if (this._rushConfiguration.packageManager !== 'pnpm') {
->>>>>>> c7fd1c73
       // Determine the current variant from the link JSON.
       const variant: string | undefined = this._rushConfiguration.currentInstalledVariant;
 
