--- conflicted
+++ resolved
@@ -54,12 +54,12 @@
   private async _deleteProjectFilesAsync(): Promise<boolean> {
     let didDeleteAnything: boolean = false;
 
-<<<<<<< HEAD
     await Async.forEachAsync(
       this._rushConfiguration.projects,
       async (rushProject) => {
         const localModuleFolder: string = path.join(rushProject.projectFolder, 'node_modules');
         if (FileSystem.exists(localModuleFolder)) {
+          // eslint-disable-next-line no-console
           console.log(`Purging ${localModuleFolder}`);
           await Utilities.dangerouslyDeletePathAsync(localModuleFolder);
           didDeleteAnything = true;
@@ -68,6 +68,7 @@
         const projectShrinkwrapFilePath: string =
           BaseProjectShrinkwrapFile.getFilePathForProject(rushProject);
         if (FileSystem.exists(projectShrinkwrapFilePath)) {
+          // eslint-disable-next-line no-console
           console.log(`Deleting ${projectShrinkwrapFilePath}`);
           await FileSystem.deleteFileAsync(projectShrinkwrapFilePath);
           didDeleteAnything = true;
@@ -75,23 +76,6 @@
       },
       {
         concurrency: 10
-=======
-    for (const rushProject of this._rushConfiguration.projects) {
-      const localModuleFolder: string = path.join(rushProject.projectFolder, 'node_modules');
-      if (FileSystem.exists(localModuleFolder)) {
-        // eslint-disable-next-line no-console
-        console.log(`Purging ${localModuleFolder}`);
-        Utilities.dangerouslyDeletePath(localModuleFolder);
-        didDeleteAnything = true;
-      }
-
-      const projectShrinkwrapFilePath: string = BaseProjectShrinkwrapFile.getFilePathForProject(rushProject);
-      if (FileSystem.exists(projectShrinkwrapFilePath)) {
-        // eslint-disable-next-line no-console
-        console.log(`Deleting ${projectShrinkwrapFilePath}`);
-        FileSystem.deleteFile(projectShrinkwrapFilePath);
-        didDeleteAnything = true;
->>>>>>> 118feea5
       }
     );
 
