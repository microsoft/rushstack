// Copyright (c) Microsoft Corporation. All rights reserved. Licensed under the MIT license.
// See LICENSE in the project root for license information.

import { StdioSummarizer } from '@rushstack/terminal';
import { InternalError } from '@rushstack/node-core-library';
import { CollatedWriter, StreamCollator } from '@rushstack/stream-collator';

import { OperationStatus } from './OperationStatus';
import { IOperationRunner, IOperationRunnerContext } from './IOperationRunner';
import { Operation } from './Operation';
import { Stopwatch } from '../../utilities/Stopwatch';
import { OperationMetadataManager } from './OperationMetadataManager';

export interface IOperationExecutionRecordContext {
  streamCollator: StreamCollator;
  onOperationStatusChanged?: (record: OperationExecutionRecord) => void;

  debugMode: boolean;
  quietMode: boolean;
  changedProjectsOnly: boolean;
}

/**
 * Internal class representing everything about executing an operation
 *
 * @internal
 */
export class OperationExecutionRecord implements IOperationRunnerContext {
  /**
   * The current execution status of an operation. Operations start in the 'ready' state,
   * but can be 'blocked' if an upstream operation failed. It is 'executing' when
   * the operation is executing. Once execution is complete, it is either 'success' or
   * 'failure'.
   */
  public status: OperationStatus = OperationStatus.Ready;

  /**
   * The error which occurred while executing this operation, this is stored in case we need
   * it later (for example to re-print errors at end of execution).
   */
  public error: Error | undefined = undefined;

  /**
   * This number represents how far away this Operation is from the furthest "root" operation (i.e.
   * an operation with no consumers). This helps us to calculate the critical path (i.e. the
   * longest chain of projects which must be executed in order, thereby limiting execution speed
   * of the entire operation tree.
   *
   * This number is calculated via a memoized depth-first search, and when choosing the next
   * operation to execute, the operation with the highest criticalPathLength is chosen.
   *
   * Example:
   * ```
   *        (0) A
   *             \
   *          (1) B     C (0)         (applications)
   *               \   /|\
   *                \ / | \
   *             (2) D  |  X (1)      (utilities)
   *                    | / \
   *                    |/   \
   *                (2) Y     Z (2)   (other utilities)
   *
   * All roots (A & C) have a criticalPathLength of 0.
   * B has a score of 1, since A depends on it.
   * D has a score of 2, since we look at the longest chain (e.g D->B->A is longer than D->C)
   * X has a score of 1, since the only package which depends on it is A
   * Z has a score of 2, since only X depends on it, and X has a score of 1
   * Y has a score of 2, since the chain Y->X->C is longer than Y->C
   * ```
   *
   * The algorithm is implemented in AsyncOperationQueue.ts as calculateCriticalPathLength()
   */
  public criticalPathLength: number | undefined = undefined;

  /**
   * The set of operations that must complete before this operation executes.
   */
  public readonly dependencies: Set<OperationExecutionRecord> = new Set();
  /**
   * The set of operations that depend on this operation.
   */
  public readonly consumers: Set<OperationExecutionRecord> = new Set();

  public readonly stopwatch: Stopwatch = new Stopwatch();
  public readonly stdioSummarizer: StdioSummarizer = new StdioSummarizer();

  public readonly runner: IOperationRunner;
  public readonly weight: number;
  public readonly _operationMetadataManager: OperationMetadataManager | undefined;

  private readonly _context: IOperationExecutionRecordContext;

  private _collatedWriter: CollatedWriter | undefined = undefined;

  public constructor(operation: Operation, context: IOperationExecutionRecordContext) {
    const { runner } = operation;

    if (!runner) {
      throw new InternalError(
        `Operation for phase '${operation.associatedPhase?.name}' and project '${operation.associatedProject?.packageName}' has no runner.`
      );
    }

    this.runner = runner;
    this.weight = operation.weight;
    if (operation.associatedPhase && operation.associatedProject) {
      this._operationMetadataManager = new OperationMetadataManager({
        phase: operation.associatedPhase,
        rushProject: operation.associatedProject
      });
    }
    this._context = context;
  }

  public get name(): string {
    return this.runner.name;
  }

  public get debugMode(): boolean {
    return this._context.debugMode;
  }

  public get quietMode(): boolean {
    return this._context.quietMode;
  }

  public get changedProjectsOnly(): boolean {
    return this._context.changedProjectsOnly;
  }

  public get collatedWriter(): CollatedWriter {
    // Lazy instantiate because the registerTask() call affects display ordering
    if (!this._collatedWriter) {
      this._collatedWriter = this._context.streamCollator.registerTask(this.name);
    }
    return this._collatedWriter;
  }

  public get nonCachedDurationMs(): number | undefined {
    // Lazy calculated because the state file is created/restored later on
    return this._operationMetadataManager?.stateFile.state?.nonCachedDurationMs;
  }

  public async executeAsync(onResult: (record: OperationExecutionRecord) => Promise<void>): Promise<void> {
    this.status = OperationStatus.Executing;
    this.stopwatch.start();
    this._context.onOperationStatusChanged?.(this);

    try {
      this.status = await this.runner.executeAsync(this);
      // Delegate global state reporting
      await onResult(this);
    } catch (error) {
      this.status = OperationStatus.Failure;
      this.error = error;
      // Delegate global state reporting
      await onResult(this);
    } finally {
<<<<<<< HEAD
      if (this.status !== OperationStatus.RemoteExecuting) {
        this._collatedWriter?.close();
        this.stdioSummarizer.close();
        this.stopwatch.stop();
      }
=======
      this._collatedWriter?.close();
      this.stdioSummarizer.close();
      this.stopwatch.stop();
      this._context.onOperationStatusChanged?.(this);
>>>>>>> d83d22e7
    }
  }
}<|MERGE_RESOLUTION|>--- conflicted
+++ resolved
@@ -157,18 +157,12 @@
       // Delegate global state reporting
       await onResult(this);
     } finally {
-<<<<<<< HEAD
       if (this.status !== OperationStatus.RemoteExecuting) {
         this._collatedWriter?.close();
         this.stdioSummarizer.close();
         this.stopwatch.stop();
       }
-=======
-      this._collatedWriter?.close();
-      this.stdioSummarizer.close();
-      this.stopwatch.stop();
       this._context.onOperationStatusChanged?.(this);
->>>>>>> d83d22e7
     }
   }
 }