// Copyright (c) Microsoft Corporation. All rights reserved. Licensed under the MIT license.
// See LICENSE in the project root for license information.

import type {
  ICreateOperationsContext,
  IPhasedCommandPlugin,
  PhasedCommandHooks
} from '../../pluginFramework/PhasedCommandHooks';
import type { IOperationExecutionResult } from './IOperationExecutionResult';
import { IPCOperationRunner } from './IPCOperationRunner';
import type { Operation } from './Operation';
import { OperationStatus } from './OperationStatus';
import {
  PLUGIN_NAME as ShellOperationPluginName,
  formatCommand,
  getCustomParameterValuesByOperation,
  type ICustomParameterValuesForOperation,
  getDisplayName
} from './ShellOperationRunnerPlugin';

const PLUGIN_NAME: 'IPCOperationRunnerPlugin' = 'IPCOperationRunnerPlugin';

/**
 * Plugin that implements compatible phases via IPC to a long-lived watch process.
 */
export class IPCOperationRunnerPlugin implements IPhasedCommandPlugin {
  public apply(hooks: PhasedCommandHooks): void {
    // Workaround until the operation graph persists for the lifetime of the watch process
    const runnerCache: Map<string, IPCOperationRunner> = new Map();

    const operationStatesByRunner: WeakMap<IPCOperationRunner, IOperationExecutionResult> = new WeakMap();

    let currentContext: ICreateOperationsContext | undefined;

    hooks.createOperations.tapPromise(
      {
        name: PLUGIN_NAME,
        before: ShellOperationPluginName
      },
      async (operations: Set<Operation>, context: ICreateOperationsContext) => {
        const { isWatch, isInitial, remainderArgs } = context;
        if (!isWatch) {
          return operations;
        }

        currentContext = context;

<<<<<<< HEAD
        const getCustomParameterValuesForPhase: (phase: IPhase) => ReadonlyArray<string> =
          getCustomParameterValuesByPhase(remainderArgs);
=======
        const getCustomParameterValues: (operation: Operation) => ICustomParameterValuesForOperation =
          getCustomParameterValuesByOperation();
>>>>>>> 817e9246

        for (const operation of operations) {
          const { associatedPhase: phase, associatedProject: project, runner } = operation;

          if (runner) {
            continue;
          }

          const { scripts } = project.packageJson;
          if (!scripts) {
            continue;
          }

          const { name: phaseName } = phase;

          const rawScript: string | undefined =
            (!isInitial ? scripts[`${phaseName}:incremental:ipc`] : undefined) ?? scripts[`${phaseName}:ipc`];

          if (!rawScript) {
            continue;
          }

          // This is the command that will be used to identify the cache entry for this operation, to allow
          // for this operation (or downstream operations) to be restored from the build cache.
          const commandForHash: string | undefined = phase.shellCommand ?? scripts?.[phaseName];

          const { parameterValues: customParameterValues, ignoredParameterValues } =
            getCustomParameterValues(operation);
          const commandToRun: string = formatCommand(rawScript, customParameterValues);

          const operationName: string = getDisplayName(phase, project);
          let maybeIpcOperationRunner: IPCOperationRunner | undefined = runnerCache.get(operationName);
          if (!maybeIpcOperationRunner) {
            const ipcOperationRunner: IPCOperationRunner = (maybeIpcOperationRunner = new IPCOperationRunner({
              phase,
              project,
              name: operationName,
              commandToRun,
              commandForHash,
              persist: true,
              ignoredParameterValues,
              requestRun: (requestor: string, detail?: string) => {
                const operationState: IOperationExecutionResult | undefined =
                  operationStatesByRunner.get(ipcOperationRunner);
                if (!operationState) {
                  return;
                }

                const status: OperationStatus = operationState.status;
                if (
                  status === OperationStatus.Waiting ||
                  status === OperationStatus.Ready ||
                  status === OperationStatus.Queued
                ) {
                  // Already pending. No-op.
                  return;
                }

                currentContext?.invalidateOperation?.(
                  operation,
                  detail ? `${requestor}: ${detail}` : requestor
                );
              }
            }));
            runnerCache.set(operationName, ipcOperationRunner);
          }

          operation.runner = maybeIpcOperationRunner;
        }

        return operations;
      }
    );

    hooks.beforeExecuteOperations.tap(
      PLUGIN_NAME,
      (records: Map<Operation, IOperationExecutionResult>, context: ICreateOperationsContext) => {
        currentContext = context;
        for (const [{ runner }, result] of records) {
          if (runner instanceof IPCOperationRunner) {
            operationStatesByRunner.set(runner, result);
          }
        }
      }
    );

    hooks.shutdownAsync.tapPromise(PLUGIN_NAME, async () => {
      await Promise.all(Array.from(runnerCache.values(), (runner) => runner.shutdownAsync()));
    });
  }
}<|MERGE_RESOLUTION|>--- conflicted
+++ resolved
@@ -45,13 +45,8 @@
 
         currentContext = context;
 
-<<<<<<< HEAD
-        const getCustomParameterValuesForPhase: (phase: IPhase) => ReadonlyArray<string> =
-          getCustomParameterValuesByPhase(remainderArgs);
-=======
         const getCustomParameterValues: (operation: Operation) => ICustomParameterValuesForOperation =
-          getCustomParameterValuesByOperation();
->>>>>>> 817e9246
+          getCustomParameterValuesByOperation(remainderArgs);
 
         for (const operation of operations) {
           const { associatedPhase: phase, associatedProject: project, runner } = operation;
