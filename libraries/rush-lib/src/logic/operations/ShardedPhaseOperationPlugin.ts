// Copyright (c) Microsoft Corporation. All rights reserved. Licensed under the MIT license.
// See LICENSE in the project root for license information.

import type { IOperationSettings, RushProjectConfiguration } from '../../api/RushProjectConfiguration';
import type {
  ICreateOperationsContext,
  IPhasedCommandPlugin,
  PhasedCommandHooks
} from '../../pluginFramework/PhasedCommandHooks';
import { RushConstants } from '../RushConstants';
import { NullOperationRunner } from './NullOperationRunner';
import { Operation } from './Operation';
import { OperationStatus } from './OperationStatus';
import {
  getCustomParameterValuesByOperation,
  type ICustomParameterValuesForOperation,
  getDisplayName,
  initializeShellOperationRunner
} from './ShellOperationRunnerPlugin';

export const PLUGIN_NAME: 'ShardedPhasedOperationPlugin' = 'ShardedPhasedOperationPlugin';

// eslint-disable-next-line @typescript-eslint/typedef
const TemplateStrings = {
  SHARD_INDEX: '{shardIndex}',
  SHARD_COUNT: '{shardCount}',
  PHASE_NAME: '{phaseName}'
} as const;

// eslint-disable-next-line @typescript-eslint/typedef
const TemplateStringRegexes = {
  SHARD_INDEX: new RegExp(TemplateStrings.SHARD_INDEX, 'g'),
  SHARD_COUNT: new RegExp(TemplateStrings.SHARD_COUNT, 'g'),
  PHASE_NAME: new RegExp(TemplateStrings.PHASE_NAME, 'g')
} as const;

/**
 * Phased command that shards a phase into multiple operations.
 */
export class ShardedPhasedOperationPlugin implements IPhasedCommandPlugin {
  public apply(hooks: PhasedCommandHooks): void {
    hooks.createOperations.tap(PLUGIN_NAME, spliceShards);
  }
}

function spliceShards(existingOperations: Set<Operation>, context: ICreateOperationsContext): Set<Operation> {
  const { rushConfiguration, projectConfigurations, remainderArgs } = context;

<<<<<<< HEAD
  const getCustomParameterValuesForPhase: (phase: IPhase) => ReadonlyArray<string> =
    getCustomParameterValuesByPhase(remainderArgs);
=======
  const getCustomParameterValues: (operation: Operation) => ICustomParameterValuesForOperation =
    getCustomParameterValuesByOperation();
>>>>>>> 817e9246

  for (const operation of existingOperations) {
    const {
      associatedPhase: phase,
      associatedProject: project,
      settings: operationSettings,
      logFilenameIdentifier: baseLogFilenameIdentifier
    } = operation;
    if (operationSettings?.sharding && !operation.runner) {
      const { count: shards } = operationSettings.sharding;

      /**
       * A single operation to reduce the number of edges in the graph when creating shards.
       * ```
       * depA -\          /- shard 1 -\
       * depB -- > noop < -- shard 2 -- > collator (reused operation)
       * depC -/          \- shard 3 -/
       * ```
       */
      const preShardOperation: Operation = new Operation({
        phase,
        project,
        settings: operationSettings,
        runner: new NullOperationRunner({
          name: `${getDisplayName(phase, project)} - pre-shard`,
          result: OperationStatus.NoOp,
          silent: true
        }),
        logFilenameIdentifier: `${baseLogFilenameIdentifier}_pre-shard`
      });

      existingOperations.add(preShardOperation);

      for (const dependency of operation.dependencies) {
        preShardOperation.addDependency(dependency);
        operation.deleteDependency(dependency);
      }

      const outputFolderArgumentFormat: string =
        operationSettings.sharding.outputFolderArgumentFormat ??
        `--shard-output-directory=${RushConstants.projectRushFolderName}/operations/${TemplateStrings.PHASE_NAME}/shards/${TemplateStrings.SHARD_INDEX}`;

      if (!outputFolderArgumentFormat.includes('=')) {
        throw new Error(
          'sharding.outputFolderArgumentFormat must contain an "=" sign to differentiate between the key and the value'
        );
      }

      if (!outputFolderArgumentFormat.endsWith(TemplateStrings.SHARD_INDEX)) {
        throw new Error(
          `sharding.outputFolderArgumentFormat must end with ${TemplateStrings.SHARD_INDEX}, "${outputFolderArgumentFormat}"`
        );
      }

      // Replace the phase name only to begin with.
      const outputDirectoryArgument: string = outputFolderArgumentFormat.replace(
        TemplateStringRegexes.PHASE_NAME,
        baseLogFilenameIdentifier
      );

      const outputFolderWithTemplate: string = outputDirectoryArgument.substring(
        outputDirectoryArgument.indexOf('=') + 1
      );

      const parentFolder: string = outputFolderWithTemplate.substring(
        0,
        outputFolderWithTemplate.indexOf(TemplateStrings.SHARD_INDEX)
      );

      const collatorDisplayName: string = `${getDisplayName(phase, project)} - collate`;

      // Get the custom parameter values for the collator, filtered according to the operation settings
      const { parameterValues: customParameterValues, ignoredParameterValues } =
        getCustomParameterValues(operation);

      const collatorParameters: string[] = [
        ...customParameterValues,
        `--shard-parent-folder="${parentFolder}"`,
        `--shard-count="${shards}"`
      ];

      const { scripts } = project.packageJson;
      const commandToRun: string | undefined = phase.shellCommand ?? scripts?.[phase.name];

      operation.logFilenameIdentifier = `${baseLogFilenameIdentifier}_collate`;
      operation.runner = initializeShellOperationRunner({
        phase,
        project,
        displayName: collatorDisplayName,
        rushConfiguration,
        commandToRun,
        customParameterValues: collatorParameters,
        ignoredParameterValues
      });

      const shardOperationName: string = `${phase.name}:shard`;
      const baseCommand: string | undefined = scripts?.[shardOperationName];
      if (baseCommand === undefined) {
        throw new Error(
          `The project '${project.packageName}' does not define a '${phase.name}:shard' command in the 'scripts' section of its package.json`
        );
      }

      const shardArgumentFormat: string =
        operationSettings.sharding.shardArgumentFormat ??
        `--shard=${TemplateStrings.SHARD_INDEX}/${TemplateStrings.SHARD_COUNT}`;

      if (
        operationSettings.sharding.shardArgumentFormat &&
        !shardArgumentFormat.includes(TemplateStrings.SHARD_INDEX) &&
        !shardArgumentFormat.includes(TemplateStrings.SHARD_COUNT)
      ) {
        throw new Error(
          `'shardArgumentFormat' must contain both ${TemplateStrings.SHARD_INDEX} and ${TemplateStrings.SHARD_COUNT} to be used for sharding.`
        );
      }

      const projectConfiguration: RushProjectConfiguration | undefined = projectConfigurations.get(project);
      for (let shard: number = 1; shard <= shards; shard++) {
        const outputDirectory: string = outputFolderWithTemplate.replace(
          TemplateStringRegexes.SHARD_INDEX,
          shard.toString()
        );

        const shardOperationSettings: IOperationSettings =
          projectConfiguration?.operationSettingsByOperationName.get(shardOperationName) ??
          (operationSettings.sharding.shardOperationSettings as IOperationSettings);

        const shardOperation: Operation = new Operation({
          project,
          phase,
          settings: {
            ...shardOperationSettings,
            operationName: shardOperationName,
            outputFolderNames: [outputDirectory]
          },
          logFilenameIdentifier: `${baseLogFilenameIdentifier}_shard_${shard}`
        });

        const shardArgument: string = shardArgumentFormat
          .replace(TemplateStringRegexes.SHARD_INDEX, shard.toString())
          .replace(TemplateStringRegexes.SHARD_COUNT, shards.toString());

        const outputDirectoryArgumentWithShard: string = outputDirectoryArgument.replace(
          TemplateStringRegexes.SHARD_INDEX,
          shard.toString()
        );

        const shardedParameters: string[] = [
          ...customParameterValues,
          shardArgument,
          outputDirectoryArgumentWithShard
        ];

        const shardDisplayName: string = `${getDisplayName(phase, project)} - shard ${shard}/${shards}`;

        shardOperation.runner = initializeShellOperationRunner({
          phase,
          project,
          commandToRun: baseCommand,
          customParameterValues: shardedParameters,
          displayName: shardDisplayName,
          rushConfiguration,
          ignoredParameterValues
        });

        shardOperation.addDependency(preShardOperation);
        operation.addDependency(shardOperation);
        existingOperations.add(shardOperation);
      }
    }
  }

  return existingOperations;
}<|MERGE_RESOLUTION|>--- conflicted
+++ resolved
@@ -46,13 +46,8 @@
 function spliceShards(existingOperations: Set<Operation>, context: ICreateOperationsContext): Set<Operation> {
   const { rushConfiguration, projectConfigurations, remainderArgs } = context;
 
-<<<<<<< HEAD
-  const getCustomParameterValuesForPhase: (phase: IPhase) => ReadonlyArray<string> =
-    getCustomParameterValuesByPhase(remainderArgs);
-=======
   const getCustomParameterValues: (operation: Operation) => ICustomParameterValuesForOperation =
-    getCustomParameterValuesByOperation();
->>>>>>> 817e9246
+    getCustomParameterValuesByOperation(remainderArgs);
 
   for (const operation of existingOperations) {
     const {
