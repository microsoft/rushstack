// Copyright (c) Microsoft Corporation. All rights reserved. Licensed under the MIT license.
// See LICENSE in the project root for license information.

import * as crypto from 'crypto';
import { InternalError, NewlineKind, Sort } from '@rushstack/node-core-library';
import { CollatedTerminal, type CollatedWriter } from '@rushstack/stream-collator';
import { DiscardStdoutTransform, TextRewriterTransform } from '@rushstack/terminal';
import { SplitterTransform, type TerminalWritable, type ITerminal, Terminal } from '@rushstack/terminal';

import { CollatedTerminalProvider } from '../../utilities/CollatedTerminalProvider';
import { OperationStatus } from './OperationStatus';
import { CobuildLock, type ICobuildCompletedState } from '../cobuild/CobuildLock';
import { OperationBuildCache } from '../buildCache/OperationBuildCache';
import { RushConstants } from '../RushConstants';
import type { RushProjectConfiguration } from '../../api/RushProjectConfiguration';
import {
  initializeProjectLogFilesAsync,
  getProjectLogFilePaths,
  type ILogFilePaths
} from './ProjectLogWritable';
import type { CobuildConfiguration } from '../../api/CobuildConfiguration';
import { DisjointSet } from '../cobuild/DisjointSet';
import { PeriodicCallback } from './PeriodicCallback';
import { NullTerminalProvider } from '../../utilities/NullTerminalProvider';

import type { Operation } from './Operation';
import type { IOperationRunnerContext } from './IOperationRunner';
import type { RushConfigurationProject } from '../../api/RushConfigurationProject';
import type {
  IExecuteOperationsContext,
  IPhasedCommandPlugin,
  PhasedCommandHooks
} from '../../pluginFramework/PhasedCommandHooks';
import type { BuildCacheConfiguration } from '../../api/BuildCacheConfiguration';
import type { IOperationExecutionResult } from './IOperationExecutionResult';
import type { OperationExecutionRecord } from './OperationExecutionRecord';

const PLUGIN_NAME: 'CacheablePhasedOperationPlugin' = 'CacheablePhasedOperationPlugin';
const PERIODIC_CALLBACK_INTERVAL_IN_SECONDS: number = 10;

export interface IProjectDeps {
  files: { [filePath: string]: string };
  arguments: string;
}

export interface IOperationBuildCacheContext {
  isCacheWriteAllowed: boolean;
  isCacheReadAllowed: boolean;

  operationBuildCache: OperationBuildCache | undefined;
  cacheDisabledReason: string | undefined;
  outputFolderNames: ReadonlyArray<string>;

  cobuildLock: CobuildLock | undefined;

  // The id of the cluster contains the operation, used when acquiring cobuild lock
  cobuildClusterId: string | undefined;

  // Controls the log for the cache subsystem
  buildCacheTerminal: ITerminal | undefined;
  buildCacheTerminalWritable: TerminalWritable | undefined;

  periodicCallback: PeriodicCallback;
  cacheRestored: boolean;
  isCacheReadAttempted: boolean;
}

export interface ICacheableOperationPluginOptions {
  allowWarningsInSuccessfulBuild: boolean;
  buildCacheConfiguration: BuildCacheConfiguration;
  cobuildConfiguration: CobuildConfiguration | undefined;
  terminal: ITerminal;
}

export class CacheableOperationPlugin implements IPhasedCommandPlugin {
  private _buildCacheContextByOperation: Map<Operation, IOperationBuildCacheContext> = new Map();

  private readonly _options: ICacheableOperationPluginOptions;

  public constructor(options: ICacheableOperationPluginOptions) {
    this._options = options;
  }

  public apply(hooks: PhasedCommandHooks): void {
    const { allowWarningsInSuccessfulBuild, buildCacheConfiguration, cobuildConfiguration } = this._options;

    hooks.beforeExecuteOperations.tap(
      PLUGIN_NAME,
      (
        recordByOperation: Map<Operation, IOperationExecutionResult>,
        context: IExecuteOperationsContext
      ): void => {
        const { isIncrementalBuildAllowed, inputsSnapshot, projectConfigurations, isInitial } = context;

        if (!inputsSnapshot) {
          throw new Error(
            `Build cache is only supported if running in a Git repository. Either disable the build cache or run Rush in a Git repository.`
          );
        }

        const disjointSet: DisjointSet<Operation> | undefined = cobuildConfiguration?.cobuildFeatureEnabled
          ? new DisjointSet()
          : undefined;

        for (const [operation, record] of recordByOperation) {
          const { associatedProject, associatedPhase, runner, settings: operationSettings } = operation;
          if (!runner) {
            return;
          }

          const { name: phaseName } = associatedPhase;

          const projectConfiguration: RushProjectConfiguration | undefined =
            projectConfigurations.get(associatedProject);

          // This value can *currently* be cached per-project, but in the future the list of files will vary
          // depending on the selected phase.
          const fileHashes: ReadonlyMap<string, string> | undefined =
            inputsSnapshot.getTrackedFileHashesForOperation(associatedProject, phaseName);

          const cacheDisabledReason: string | undefined = projectConfiguration
            ? projectConfiguration.getCacheDisabledReason(fileHashes.keys(), phaseName, operation.isNoOp)
            : `Project does not have a ${RushConstants.rushProjectConfigFilename} configuration file, ` +
              'or one provided by a rig, so it does not support caching.';

          const metadataFolderPath: string | undefined = record.metadataFolderPath;

          const outputFolderNames: string[] = metadataFolderPath ? [metadataFolderPath] : [];
          const configuredOutputFolderNames: string[] | undefined = operationSettings?.outputFolderNames;
          if (configuredOutputFolderNames) {
            for (const folderName of configuredOutputFolderNames) {
              outputFolderNames.push(folderName);
            }
          }

          disjointSet?.add(operation);

          const buildCacheContext: IOperationBuildCacheContext = {
            // Supports cache writes by default for initial operations.
            // Don't write during watch runs for performance reasons (and to avoid flooding the cache)
            isCacheWriteAllowed: isInitial,
            isCacheReadAllowed: isIncrementalBuildAllowed,
            operationBuildCache: undefined,
            outputFolderNames,
            cacheDisabledReason,
            cobuildLock: undefined,
            cobuildClusterId: undefined,
            buildCacheTerminal: undefined,
            buildCacheTerminalWritable: undefined,
            periodicCallback: new PeriodicCallback({
              interval: PERIODIC_CALLBACK_INTERVAL_IN_SECONDS * 1000
            }),
            cacheRestored: false,
            isCacheReadAttempted: false
          };
          // Upstream runners may mutate the property of build cache context for downstream runners
          this._buildCacheContextByOperation.set(operation, buildCacheContext);
        }

        if (disjointSet) {
          clusterOperations(disjointSet, this._buildCacheContextByOperation);
          for (const operationSet of disjointSet.getAllSets()) {
            if (cobuildConfiguration?.cobuildFeatureEnabled && cobuildConfiguration.cobuildContextId) {
              // Get a deterministic ordered array of operations, which is important to get a deterministic cluster id.
              const groupedOperations: Operation[] = Array.from(operationSet);
              Sort.sortBy(groupedOperations, (operation: Operation) => {
                return operation.name;
              });

              // Generates cluster id, cluster id comes from the project folder and operation name of all operations in the same cluster.
              const hash: crypto.Hash = crypto.createHash('sha1');
              for (const operation of groupedOperations) {
                const { associatedPhase: phase, associatedProject: project } = operation;
                hash.update(project.projectRelativeFolder);
                hash.update(RushConstants.hashDelimiter);
                hash.update(operation.name ?? phase.name);
                hash.update(RushConstants.hashDelimiter);
              }
              const cobuildClusterId: string = hash.digest('hex');

              // Assign same cluster id to all operations in the same cluster.
              for (const record of groupedOperations) {
                const buildCacheContext: IOperationBuildCacheContext =
                  this._getBuildCacheContextByOperationOrThrow(record);
                buildCacheContext.cobuildClusterId = cobuildClusterId;
              }
            }
          }
        }
      }
    );

    hooks.beforeExecuteOperation.tapPromise(
      PLUGIN_NAME,
      async (
        runnerContext: IOperationRunnerContext & IOperationExecutionResult
      ): Promise<OperationStatus | undefined> => {
        if (this._buildCacheContextByOperation.size === 0) {
          return;
        }

        const buildCacheContext: IOperationBuildCacheContext | undefined =
          this._getBuildCacheContextByOperation(runnerContext.operation);

        if (!buildCacheContext) {
          return;
        }

        const record: OperationExecutionRecord = runnerContext as OperationExecutionRecord;

        const {
          associatedProject: project,
          associatedPhase: phase,
          runner,
          _operationMetadataManager: operationMetadataManager,
          operation
        } = record;

        if (!operation.enabled || !runner?.cacheable) {
          return;
        }

        const runBeforeExecute = async (): Promise<OperationStatus | undefined> => {
          if (
            !buildCacheContext.buildCacheTerminal ||
            buildCacheContext.buildCacheTerminalWritable?.isOpen === false
          ) {
            // The writable does not exist or has been closed, re-create one
            // eslint-disable-next-line require-atomic-updates
            buildCacheContext.buildCacheTerminal = await this._createBuildCacheTerminalAsync({
              record,
              buildCacheContext,
              buildCacheEnabled: buildCacheConfiguration?.buildCacheEnabled,
              rushProject: project,
              logFilenameIdentifier: operation.logFilenameIdentifier,
              quietMode: record.quietMode,
              debugMode: record.debugMode
            });
          }

          const buildCacheTerminal: ITerminal = buildCacheContext.buildCacheTerminal;

          let operationBuildCache: OperationBuildCache | undefined = this._tryGetOperationBuildCache({
            buildCacheContext,
            buildCacheConfiguration,
            terminal: buildCacheTerminal,
            record
          });

          // Try to acquire the cobuild lock
          let cobuildLock: CobuildLock | undefined;
          if (cobuildConfiguration?.cobuildFeatureEnabled) {
            if (
              cobuildConfiguration?.cobuildLeafProjectLogOnlyAllowed &&
              operation.consumers.size === 0 &&
              !operationBuildCache
            ) {
              // When the leaf project log only is allowed and the leaf project is build cache "disabled", try to get
              // a log files only project build cache
              operationBuildCache = await this._tryGetLogOnlyOperationBuildCacheAsync({
                buildCacheConfiguration,
                cobuildConfiguration,
                buildCacheContext,
                record,
                terminal: buildCacheTerminal
              });
              if (operationBuildCache) {
                buildCacheTerminal.writeVerboseLine(
                  `Log files only build cache is enabled for the project "${project.packageName}" because the cobuild leaf project log only is allowed`
                );
              } else {
                buildCacheTerminal.writeWarningLine(
                  `Failed to get log files only build cache for the project "${project.packageName}"`
                );
              }
            }

            cobuildLock = await this._tryGetCobuildLockAsync({
              buildCacheContext,
              operationBuildCache,
              cobuildConfiguration,
              packageName: project.packageName,
              phaseName: phase.name
            });
          }

          // eslint-disable-next-line require-atomic-updates -- we are mutating the build cache context intentionally
          buildCacheContext.cobuildLock = cobuildLock;

          // If possible, we want to skip this operation -- either by restoring it from the
          // cache, if caching is enabled, or determining that the project
          // is unchanged (using the older incremental execution logic). These two approaches,
          // "caching" and "skipping", are incompatible, so only one applies.
          //
          // Note that "caching" and "skipping" take two different approaches
          // to tracking dependents:
          //
          //   - For caching, "isCacheReadAllowed" is set if a project supports
          //     incremental builds, and determining whether this project or a dependent
          //     has changed happens inside the hashing logic.
          //

          const { error: errorLogPath } = getProjectLogFilePaths({
            project,
            logFilenameIdentifier: operation.logFilenameIdentifier
          });
          const restoreCacheAsync = async (
            // TODO: Investigate if `operationBuildCacheForRestore` is always the same instance as `operationBuildCache`
            // above, and if it is, remove this parameter
            operationBuildCacheForRestore: OperationBuildCache | undefined,
            specifiedCacheId?: string
          ): Promise<boolean> => {
            buildCacheContext.isCacheReadAttempted = true;
            const restoreFromCacheSuccess: boolean | undefined =
              await operationBuildCacheForRestore?.tryRestoreFromCacheAsync(
                buildCacheTerminal,
                specifiedCacheId
              );
            if (restoreFromCacheSuccess) {
              buildCacheContext.cacheRestored = true;
              await runnerContext.runWithTerminalAsync(
                async (taskTerminal, terminalProvider) => {
                  // Restore the original state of the operation without cache
                  await operationMetadataManager?.tryRestoreAsync({
                    terminalProvider,
                    terminal: buildCacheTerminal,
                    errorLogPath,
                    cobuildContextId: cobuildConfiguration?.cobuildContextId,
                    cobuildRunnerId: cobuildConfiguration?.cobuildRunnerId
                  });
                },
                { createLogFile: false }
              );
            }
            return !!restoreFromCacheSuccess;
          };
          if (cobuildLock) {
            // handling rebuilds. "rush rebuild" or "rush retest" command will save operations to
            // the build cache once completed, but does not retrieve them (since the "incremental"
            // flag is disabled). However, we still need a cobuild to be able to retrieve a finished
            // build from another cobuild in this case.
            const cobuildCompletedState: ICobuildCompletedState | undefined =
              await cobuildLock.getCompletedStateAsync();
            if (cobuildCompletedState) {
              const { status, cacheId } = cobuildCompletedState;

              if (record.operation.settings?.allowCobuildWithoutCache) {
                // This should only be enabled if the experiment for cobuild orchestration is enabled.
                return status;
              }

              const restoreFromCacheSuccess: boolean = await restoreCacheAsync(
                cobuildLock.operationBuildCache,
                cacheId
              );

              if (restoreFromCacheSuccess) {
                return status;
              }
            } else if (!buildCacheContext.isCacheReadAttempted && buildCacheContext.isCacheReadAllowed) {
              const restoreFromCacheSuccess: boolean = await restoreCacheAsync(operationBuildCache);

              if (restoreFromCacheSuccess) {
                return OperationStatus.FromCache;
              }
            }
          } else if (buildCacheContext.isCacheReadAllowed) {
            const restoreFromCacheSuccess: boolean = await restoreCacheAsync(operationBuildCache);

            if (restoreFromCacheSuccess) {
              return OperationStatus.FromCache;
            }
          }

          if (buildCacheContext.isCacheWriteAllowed && cobuildLock) {
            const acquireSuccess: boolean = await cobuildLock.tryAcquireLockAsync();
            if (acquireSuccess) {
              const { periodicCallback } = buildCacheContext;
              periodicCallback.addCallback(async () => {
                await cobuildLock?.renewLockAsync();
              });
              periodicCallback.start();
            } else {
              setTimeout(() => {
                record.status = OperationStatus.Ready;
              }, 500);
              return OperationStatus.Executing;
            }
          }
        };

        return await runBeforeExecute();
      }
    );

    hooks.afterExecuteOperation.tapPromise(
      PLUGIN_NAME,
      async (runnerContext: IOperationRunnerContext): Promise<void> => {
        const record: OperationExecutionRecord = runnerContext as OperationExecutionRecord;
        const { status, stopwatch, _operationMetadataManager: operationMetadataManager, operation } = record;

        const { associatedProject: project, runner, enabled } = operation;

        if (!enabled || !runner?.cacheable) {
          return;
        }

        const buildCacheContext: IOperationBuildCacheContext | undefined =
          this._getBuildCacheContextByOperation(operation);

        if (!buildCacheContext) {
          return;
        }

        // No need to run for the following operation status
        if (!record.isTerminal || record.status === OperationStatus.NoOp) {
          return;
        }

        const { cobuildLock, operationBuildCache, isCacheWriteAllowed, buildCacheTerminal, cacheRestored } =
          buildCacheContext;

        try {
          if (!cacheRestored) {
            // Save the metadata to disk
            const { logFilenameIdentifier } = operationMetadataManager;
            const { duration: durationInSeconds } = stopwatch;
            const {
              text: logPath,
              error: errorLogPath,
              jsonl: logChunksPath
            } = getProjectLogFilePaths({
              project,
              logFilenameIdentifier
            });
            await operationMetadataManager.saveAsync({
              durationInSeconds,
              cobuildContextId: cobuildLock?.cobuildConfiguration.cobuildContextId,
              cobuildRunnerId: cobuildLock?.cobuildConfiguration.cobuildRunnerId,
              logPath,
              errorLogPath,
              logChunksPath
            });
          }

          if (!buildCacheTerminal) {
            // This should not happen
            throw new InternalError(`Build Cache Terminal is not created`);
          }

          let setCompletedStatePromiseFunction: (() => Promise<void> | undefined) | undefined;
          let setCacheEntryPromise: (() => Promise<boolean> | undefined) | undefined;
          if (cobuildLock && isCacheWriteAllowed) {
            const { cacheId, contextId } = cobuildLock.cobuildContext;

            let finalCacheId: string = cacheId;
            if (status === OperationStatus.Failure) {
              finalCacheId = `${cacheId}-${contextId}-failed`;
            } else if (status === OperationStatus.SuccessWithWarning && !record.runner.warningsAreAllowed) {
              finalCacheId = `${cacheId}-${contextId}-warnings`;
            }
            switch (status) {
              case OperationStatus.SuccessWithWarning:
              case OperationStatus.Success:
              case OperationStatus.Failure: {
                const currentStatus: ICobuildCompletedState['status'] = status;
                setCompletedStatePromiseFunction = () => {
                  return cobuildLock?.setCompletedStateAsync({
                    status: currentStatus,
                    cacheId: finalCacheId
                  });
                };
                setCacheEntryPromise = () =>
                  cobuildLock.operationBuildCache.trySetCacheEntryAsync(buildCacheTerminal, finalCacheId);
              }
            }
          }

          const taskIsSuccessful: boolean =
            status === OperationStatus.Success ||
            (status === OperationStatus.SuccessWithWarning &&
              record.runner.warningsAreAllowed &&
              allowWarningsInSuccessfulBuild);

          // If the command is successful, we can calculate project hash, and no dependencies were skipped,
          // write a new cache entry.
          if (!setCacheEntryPromise && taskIsSuccessful && isCacheWriteAllowed && operationBuildCache) {
            setCacheEntryPromise = () => operationBuildCache.trySetCacheEntryAsync(buildCacheTerminal);
          }
          if (!cacheRestored) {
            const cacheWriteSuccess: boolean | undefined = await setCacheEntryPromise?.();
            await setCompletedStatePromiseFunction?.();

            if (cacheWriteSuccess === false && status === OperationStatus.Success) {
              record.status = OperationStatus.SuccessWithWarning;
            }
          }
        } finally {
          buildCacheContext.buildCacheTerminalWritable?.close();
          buildCacheContext.periodicCallback.stop();
        }
      }
    );

    hooks.afterExecuteOperation.tap(
      PLUGIN_NAME,
      (record: IOperationRunnerContext & IOperationExecutionResult): void => {
        const { operation } = record;
        const buildCacheContext: IOperationBuildCacheContext | undefined =
          this._buildCacheContextByOperation.get(operation);
        // Status changes to direct dependents
        let blockCacheWrite: boolean = !buildCacheContext?.isCacheWriteAllowed;

        switch (record.status) {
          case OperationStatus.Skipped: {
            // Skipping means cannot guarantee integrity, so prevent cache writes in dependents.
            blockCacheWrite = true;
            break;
          }
        }

        // Apply status changes to direct dependents
        if (blockCacheWrite) {
          for (const consumer of operation.consumers) {
            const consumerBuildCacheContext: IOperationBuildCacheContext | undefined =
              this._getBuildCacheContextByOperation(consumer);
            if (consumerBuildCacheContext) {
              consumerBuildCacheContext.isCacheWriteAllowed = false;
            }
          }
        }
      }
    );

    hooks.afterExecuteOperations.tapPromise(PLUGIN_NAME, async () => {
      this._buildCacheContextByOperation.clear();
    });
  }

  private _getBuildCacheContextByOperation(operation: Operation): IOperationBuildCacheContext | undefined {
    const buildCacheContext: IOperationBuildCacheContext | undefined =
      this._buildCacheContextByOperation.get(operation);
    return buildCacheContext;
  }

  private _getBuildCacheContextByOperationOrThrow(operation: Operation): IOperationBuildCacheContext {
    const buildCacheContext: IOperationBuildCacheContext | undefined =
      this._getBuildCacheContextByOperation(operation);
    if (!buildCacheContext) {
      // This should not happen
      throw new InternalError(`Build cache context for operation ${operation.name} should be defined`);
    }
    return buildCacheContext;
  }

  private _tryGetOperationBuildCache({
    buildCacheConfiguration,
    buildCacheContext,
    terminal,
    record
  }: {
    buildCacheContext: IOperationBuildCacheContext;
    buildCacheConfiguration: BuildCacheConfiguration | undefined;
    terminal: ITerminal;
    record: OperationExecutionRecord;
  }): OperationBuildCache | undefined {
    if (!buildCacheContext.operationBuildCache) {
      const { cacheDisabledReason } = buildCacheContext;
      if (cacheDisabledReason && !record.operation.settings?.allowCobuildWithoutCache) {
        terminal.writeVerboseLine(cacheDisabledReason);
        return;
      }

      if (!buildCacheConfiguration) {
        // Unreachable, since this will have set `cacheDisabledReason`.
        return;
      }

<<<<<<< HEAD
      buildCacheContext.operationBuildCache = ProjectBuildCache.forOperation(record, {
=======
      // eslint-disable-next-line require-atomic-updates -- This is guaranteed to not be concurrent
      buildCacheContext.operationBuildCache = OperationBuildCache.forOperation(record, {
>>>>>>> 83c31038
        buildCacheConfiguration,
        terminal
      });
    }

    return buildCacheContext.operationBuildCache;
  }

  // Get an OperationBuildCache only cache/restore log files
  private async _tryGetLogOnlyOperationBuildCacheAsync(options: {
    buildCacheContext: IOperationBuildCacheContext;
    buildCacheConfiguration: BuildCacheConfiguration | undefined;
    cobuildConfiguration: CobuildConfiguration;
    record: IOperationRunnerContext & IOperationExecutionResult;
    terminal: ITerminal;
  }): Promise<OperationBuildCache | undefined> {
    const { buildCacheContext, buildCacheConfiguration, cobuildConfiguration, record, terminal } = options;

    if (!buildCacheConfiguration?.buildCacheEnabled) {
      return;
    }

    const { outputFolderNames } = buildCacheContext;

    const hasher: crypto.Hash = crypto.createHash('sha1');
    hasher.update(record.getStateHash());

    if (cobuildConfiguration.cobuildContextId) {
      hasher.update(
        `${RushConstants.hashDelimiter}cobuildContextId=${cobuildConfiguration.cobuildContextId}`
      );
    }

    hasher.update(`${RushConstants.hashDelimiter}logFilesOnly=1`);

    const operationStateHash: string = hasher.digest('hex');

    const { associatedPhase, associatedProject } = record.operation;

    const operationBuildCache: OperationBuildCache = OperationBuildCache.getOperationBuildCache({
      project: associatedProject,
      projectOutputFolderNames: outputFolderNames,
      buildCacheConfiguration,
      terminal,
      operationStateHash,
      phaseName: associatedPhase.name
    });

<<<<<<< HEAD
    buildCacheContext.operationBuildCache = projectBuildCache;
=======
    // eslint-disable-next-line require-atomic-updates -- This is guaranteed to not be concurrent
    buildCacheContext.operationBuildCache = operationBuildCache;
>>>>>>> 83c31038

    return operationBuildCache;
  }

  private async _tryGetCobuildLockAsync({
    cobuildConfiguration,
    buildCacheContext,
    operationBuildCache,
    packageName,
    phaseName
  }: {
    cobuildConfiguration: CobuildConfiguration | undefined;
    buildCacheContext: IOperationBuildCacheContext;
    operationBuildCache: OperationBuildCache | undefined;
    packageName: string;
    phaseName: string;
  }): Promise<CobuildLock | undefined> {
    if (!buildCacheContext.cobuildLock) {
      if (operationBuildCache && cobuildConfiguration?.cobuildFeatureEnabled) {
        if (!buildCacheContext.cobuildClusterId) {
          // This should not happen
          throw new InternalError('Cobuild cluster id is not defined');
        }
        buildCacheContext.cobuildLock = new CobuildLock({
          cobuildConfiguration,
          operationBuildCache,
          cobuildClusterId: buildCacheContext.cobuildClusterId,
          lockExpireTimeInSeconds: PERIODIC_CALLBACK_INTERVAL_IN_SECONDS * 3,
          packageName,
          phaseName
        });
      }
    }
    return buildCacheContext.cobuildLock;
  }

  private async _createBuildCacheTerminalAsync({
    record,
    buildCacheContext,
    buildCacheEnabled,
    rushProject,
    logFilenameIdentifier,
    quietMode,
    debugMode
  }: {
    record: OperationExecutionRecord;
    buildCacheContext: IOperationBuildCacheContext;
    buildCacheEnabled: boolean | undefined;
    rushProject: RushConfigurationProject;
    logFilenameIdentifier: string;
    quietMode: boolean;
    debugMode: boolean;
  }): Promise<ITerminal> {
    const silent: boolean = record.silent;
    if (silent) {
      const nullTerminalProvider: NullTerminalProvider = new NullTerminalProvider();
      return new Terminal(nullTerminalProvider);
    }

    let cacheConsoleWritable: TerminalWritable;
    // This creates the writer, only do this if necessary.
    const collatedWriter: CollatedWriter = record.collatedWriter;
    const cacheProjectLogWritable: TerminalWritable | undefined =
      await this._tryGetBuildCacheTerminalWritableAsync({
        buildCacheContext,
        buildCacheEnabled,
        rushProject,
        logFilenameIdentifier
      });

    if (quietMode) {
      const discardTransform: DiscardStdoutTransform = new DiscardStdoutTransform({
        destination: collatedWriter
      });
      const normalizeNewlineTransform: TextRewriterTransform = new TextRewriterTransform({
        destination: discardTransform,
        normalizeNewlines: NewlineKind.Lf,
        ensureNewlineAtEnd: true
      });
      cacheConsoleWritable = normalizeNewlineTransform;
    } else {
      cacheConsoleWritable = collatedWriter;
    }

    let cacheCollatedTerminal: CollatedTerminal;
    if (cacheProjectLogWritable) {
      const cacheSplitterTransform: SplitterTransform = new SplitterTransform({
        destinations: [cacheConsoleWritable, cacheProjectLogWritable]
      });
      cacheCollatedTerminal = new CollatedTerminal(cacheSplitterTransform);
    } else {
      cacheCollatedTerminal = new CollatedTerminal(cacheConsoleWritable);
    }

    const buildCacheTerminalProvider: CollatedTerminalProvider = new CollatedTerminalProvider(
      cacheCollatedTerminal,
      {
        debugEnabled: debugMode
      }
    );
    return new Terminal(buildCacheTerminalProvider);
  }

  private async _tryGetBuildCacheTerminalWritableAsync({
    buildCacheEnabled,
    rushProject,
    buildCacheContext,
    logFilenameIdentifier
  }: {
    buildCacheEnabled: boolean | undefined;
    rushProject: RushConfigurationProject;
    buildCacheContext: IOperationBuildCacheContext;
    logFilenameIdentifier: string;
  }): Promise<TerminalWritable | undefined> {
    // Only open the *.cache.log file(s) if the cache is enabled.
    if (!buildCacheEnabled) {
      return;
    }

    const logFilePaths: ILogFilePaths = getProjectLogFilePaths({
      project: rushProject,
      logFilenameIdentifier: `${logFilenameIdentifier}.cache`
    });

    buildCacheContext.buildCacheTerminalWritable = await initializeProjectLogFilesAsync({
      logFilePaths
    });

    return buildCacheContext.buildCacheTerminalWritable;
  }
}

export function clusterOperations(
  initialClusters: DisjointSet<Operation>,
  operationBuildCacheMap: Map<Operation, { cacheDisabledReason: string | undefined }>
): void {
  // If disjoint set exists, connect build cache disabled project with its consumers
  for (const [operation, { cacheDisabledReason }] of operationBuildCacheMap) {
    if (cacheDisabledReason && !operation.settings?.allowCobuildWithoutCache) {
      /**
       * Group the project build cache disabled with its consumers. This won't affect too much in
       * a monorepo with high build cache coverage.
       *
       * The mental model is that if X disables the cache, and Y depends on X, then:
       *   1. Y must be built by the same VM that build X;
       *   2. OR, Y must be rebuilt on each VM that needs it.
       * Approach 1 is probably the better choice.
       */
      for (const consumer of operation.consumers) {
        initialClusters?.union(operation, consumer);
      }
    }
  }
}<|MERGE_RESOLUTION|>--- conflicted
+++ resolved
@@ -576,12 +576,7 @@
         return;
       }
 
-<<<<<<< HEAD
-      buildCacheContext.operationBuildCache = ProjectBuildCache.forOperation(record, {
-=======
-      // eslint-disable-next-line require-atomic-updates -- This is guaranteed to not be concurrent
       buildCacheContext.operationBuildCache = OperationBuildCache.forOperation(record, {
->>>>>>> 83c31038
         buildCacheConfiguration,
         terminal
       });
@@ -630,12 +625,7 @@
       phaseName: associatedPhase.name
     });
 
-<<<<<<< HEAD
-    buildCacheContext.operationBuildCache = projectBuildCache;
-=======
-    // eslint-disable-next-line require-atomic-updates -- This is guaranteed to not be concurrent
     buildCacheContext.operationBuildCache = operationBuildCache;
->>>>>>> 83c31038
 
     return operationBuildCache;
   }
