// Copyright (c) Microsoft Corporation. All rights reserved. Licensed under the MIT license.
// See LICENSE in the project root for license information.

import * as path from 'path';
import * as semver from 'semver';
import crypto from 'crypto';
import colors from 'colors/safe';
import {
  FileSystem,
  AlreadyReportedError,
  Import,
  Path,
<<<<<<< HEAD
  IPackageJson,
  MapExtensions,
=======
  type IPackageJson,
>>>>>>> 118feea5
  InternalError
} from '@rushstack/node-core-library';

import { BaseShrinkwrapFile } from '../base/BaseShrinkwrapFile';
import { DependencySpecifier } from '../DependencySpecifier';
import type { RushConfiguration } from '../../api/RushConfiguration';
import type { IShrinkwrapFilePolicyValidatorOptions } from '../policy/ShrinkwrapFilePolicy';
import { PNPM_SHRINKWRAP_YAML_FORMAT } from './PnpmYamlCommon';
import { RushConstants } from '../RushConstants';
<<<<<<< HEAD
import { IExperimentsJson } from '../../api/ExperimentsConfiguration';
import { DependencyType, PackageJsonDependency, PackageJsonEditor } from '../../api/PackageJsonEditor';
import { RushConfigurationProject } from '../../api/RushConfigurationProject';
import { SplitWorkspacePnpmfileConfiguration } from './SplitWorkspacePnpmfileConfiguration';
import { PnpmfileConfiguration } from './PnpmfileConfiguration';
import { PnpmProjectShrinkwrapFile } from './PnpmProjectShrinkwrapFile';
=======
import type { IExperimentsJson } from '../../api/ExperimentsConfiguration';
import { DependencyType, type PackageJsonDependency, PackageJsonEditor } from '../../api/PackageJsonEditor';
import type { RushConfigurationProject } from '../../api/RushConfigurationProject';
import { PnpmfileConfiguration } from './PnpmfileConfiguration';
import { PnpmProjectShrinkwrapFile } from './PnpmProjectShrinkwrapFile';
import type { PackageManagerOptionsConfigurationBase } from '../base/BasePackageManagerOptionsConfiguration';
>>>>>>> 118feea5
import { PnpmOptionsConfiguration } from './PnpmOptionsConfiguration';
import { PackageManagerOptionsConfigurationBase } from '../base/BasePackageManagerOptionsConfiguration';

import type { IPnpmfile, IPnpmfileContext } from './IPnpmfile';

const yamlModule: typeof import('js-yaml') = Import.lazy('js-yaml', require);

export interface IPeerDependenciesMetaYaml {
  optional?: boolean;
}

export type IPnpmV7VersionSpecifier = string;
export interface IPnpmV8VersionSpecifier {
  version: string;
  specifier: string;
}
export type IPnpmVersionSpecifier = IPnpmV7VersionSpecifier | IPnpmV8VersionSpecifier;

export interface IPnpmShrinkwrapDependencyYaml {
  /** Information about the resolved package */
  resolution?: {
    /** The hash of the tarball, to ensure archive integrity */
    integrity: string;
    /** The name of the tarball, if this was from a TGX file */
    tarball?: string;
  };
  /** The list of dependencies and the resolved version */
  dependencies?: Record<string, IPnpmVersionSpecifier>;
  /** The list of optional dependencies and the resolved version */
  optionalDependencies?: Record<string, IPnpmVersionSpecifier>;
  /** The list of peer dependencies and the resolved version */
  peerDependencies?: Record<string, IPnpmVersionSpecifier>;
  /**
   * Used to indicate optional peer dependencies, as described in this RFC:
   * https://github.com/yarnpkg/rfcs/blob/master/accepted/0000-optional-peer-dependencies.md
   */
  peerDependenciesMeta?: Record<string, IPeerDependenciesMetaYaml>;
}

export interface IPnpmShrinkwrapImporterYaml {
  /** The list of resolved version numbers for direct dependencies */
  dependencies?: Record<string, IPnpmVersionSpecifier>;
  /** The list of resolved version numbers for dev dependencies */
  devDependencies?: Record<string, IPnpmVersionSpecifier>;
  /** The list of resolved version numbers for optional dependencies */
  optionalDependencies?: Record<string, IPnpmVersionSpecifier>;
  /**
   * The list of specifiers used to resolve dependency versions
   *
   * @remarks
   * This has been removed in PNPM v8
   */
  specifiers?: Record<string, IPnpmVersionSpecifier>;
}

/**
 * This interface represents the raw pnpm-lock.YAML file
 * Example:
 *  {
 *    "dependencies": {
 *      "@rush-temp/project1": "file:./projects/project1.tgz"
 *    },
 *    "packages": {
 *      "file:projects/library1.tgz": {
 *        "dependencies: {
 *          "markdown": "0.5.0"
 *        },
 *        "name": "@rush-temp/library1",
 *        "resolution": {
 *          "tarball": "file:projects/library1.tgz"
 *        },
 *        "version": "0.0.0"
 *      },
 *      "markdown/0.5.0": {
 *        "resolution": {
 *          "integrity": "sha1-KCBbVlqK51kt4gdGPWY33BgnIrI="
 *        }
 *      }
 *    },
 *    "registry": "http://localhost:4873/",
 *    "shrinkwrapVersion": 3,
 *    "specifiers": {
 *      "@rush-temp/project1": "file:./projects/project1.tgz"
 *    }
 *  }
 */
export interface IPnpmShrinkwrapYaml {
  /** The version of the lockfile format */
  lockfileVersion?: string | number;
  /** The list of resolved version numbers for direct dependencies */
  dependencies: Record<string, string>;
  /** The list of resolved version numbers for dev dependencies */
  devDependencies: Record<string, string>;
  /** The list of resolved version numbers for optional dependencies */
  optionalDependencies: Record<string, string>;
  /** The list of importers for local workspace projects */
  importers: Record<string, IPnpmShrinkwrapImporterYaml>;
  /** The description of the solved graph */
  packages: Record<string, IPnpmShrinkwrapDependencyYaml>;
  /** URL of the registry which was used */
  registry: string;
  /** The list of specifiers used to resolve direct dependency versions */
  specifiers: Record<string, string>;
  /** The list of override version number for dependencies */
  overrides?: { [dependency: string]: string };
}

/**
 * Given an encoded "dependency key" from the PNPM shrinkwrap file, this parses it into an equivalent
 * DependencySpecifier.
 *
 * @returns a SemVer string, or undefined if the version specifier cannot be parsed
 */
export function parsePnpmDependencyKey(
  dependencyName: string,
  versionSpecifier: IPnpmVersionSpecifier
): DependencySpecifier | undefined {
  if (!versionSpecifier) {
    return undefined;
  }

  const dependencyKey: string = normalizePnpmVersionSpecifier(versionSpecifier);

  if (/^\w+:/.test(dependencyKey)) {
    // If it starts with an NPM scheme such as "file:projects/my-app.tgz", we don't support that
    return undefined;
  }

  // The package name parsed from the dependency key, or dependencyName if it was omitted.
  // Example: "@scope/depame"
  let parsedPackageName: string;

  // The trailing portion of the dependency key that includes the version and optional peer dependency path.
  // Example: "2.8.0/chai@3.5.0+sinon@1.17.7"
  let parsedInstallPath: string;

  // Example: "path.pkgs.visualstudio.com/@scope/depame/1.4.0"  --> 0="@scope/depame" 1="1.4.0"
  // Example: "/isarray/2.0.1"                                  --> 0="isarray"       1="2.0.1"
  // Example: "/sinon-chai/2.8.0/chai@3.5.0+sinon@1.17.7"       --> 0="sinon-chai"    1="2.8.0/chai@3.5.0+sinon@1.17.7"
  // Example: "/typescript@5.1.6"                               --> 0=typescript      1="5.1.6"
  // Example: 1.2.3_peer-dependency@.4.5.6                      --> no match
  // Example: 1.2.3_@scope+peer-dependency@.4.5.6               --> no match
  // Example: 1.2.3(peer-dependency@.4.5.6)                     --> no match
  // Example: 1.2.3(@scope/peer-dependency@.4.5.6)              --> no match
  const packageNameMatch: RegExpMatchArray | null = /^[^\/(]*\/((?:@[^\/(]+\/)?[^\/(]+)[\/@](.*)$/.exec(
    dependencyKey
  );
  if (packageNameMatch) {
    parsedPackageName = packageNameMatch[1];
    parsedInstallPath = packageNameMatch[2];
  } else {
    parsedPackageName = dependencyName;

    // Example: "23.6.0_babel-core@6.26.3"
    // Example: "23.6.0"
    parsedInstallPath = dependencyKey;
  }

  // The SemVer value
  // Example: "2.8.0"
  let parsedVersionPart: string;

  // Example: "23.6.0_babel-core@6.26.3" --> "23.6.0"
  // Example: "2.8.0/chai@3.5.0+sinon@1.17.7" --> "2.8.0"
  // Example: "0.53.1(@types/node@14.18.36)" --> "0.53.1"
  const versionMatch: RegExpMatchArray | null = /^([^\(\/_]+)[(\/_]/.exec(parsedInstallPath);
  if (versionMatch) {
    parsedVersionPart = versionMatch[1];
  } else {
    // Example: "2.8.0"
    parsedVersionPart = parsedInstallPath;
  }

  // By this point, we expect parsedVersionPart to be a valid SemVer range
  if (!parsedVersionPart) {
    return undefined;
  }

  if (!semver.valid(parsedVersionPart)) {
    const urlRegex: RegExp =
      /^(git@|@)?([a-z0-9]+(-[a-z0-9]+)*\.)+[a-z]{2,}(\/|\+)([^\/\\]+\/?)*([^\/\\]+)$/i;
    // Test for urls:
    // Examples:
    //     @github.com/abc/def/188ed64efd5218beda276e02f2277bf3a6b745b2
    //     github.com/abc/def/188ed64efd5218beda276e02f2277bf3a6b745b2
    //     github.com.au/abc/def/188ed64efd5218beda276e02f2277bf3a6b745b2
    //     bitbucket.com/abc/def/188ed64efd5218beda276e02f2277bf3a6b745b2
    //     bitbucket.com+abc/def/188ed64efd5218beda276e02f2277bf3a6b745b2
    //     git@bitbucket.com+abc/def/188ed64efd5218beda276e02f2277bf3a6b745b2
    //     bitbucket.co.in/abc/def/188ed64efd5218beda276e02f2277bf3a6b745b2
    if (urlRegex.test(dependencyKey)) {
      const dependencySpecifier: DependencySpecifier = new DependencySpecifier(dependencyName, dependencyKey);
      return dependencySpecifier;
    } else {
      return undefined;
    }
  }

  // Is it an alias for a different package?
  if (parsedPackageName === dependencyName) {
    // No, it's a regular dependency
    return new DependencySpecifier(parsedPackageName, parsedVersionPart);
  } else {
    // If the parsed package name is different from the dependencyName, then this is an NPM package alias
    return new DependencySpecifier(dependencyName, `npm:${parsedPackageName}@${parsedVersionPart}`);
  }
}

export function normalizePnpmVersionSpecifier(versionSpecifier: IPnpmVersionSpecifier): string {
  if (typeof versionSpecifier === 'string') {
    return versionSpecifier;
  } else {
    return versionSpecifier.version;
  }
}

export class PnpmShrinkwrapFile extends BaseShrinkwrapFile {
  public readonly shrinkwrapFileMajorVersion: number;
  public readonly isWorkspaceCompatible: boolean;
  public readonly registry: string;
  public readonly dependencies: ReadonlyMap<string, IPnpmVersionSpecifier>;
  public readonly devDependencies: ReadonlyMap<string, IPnpmVersionSpecifier>;
  public readonly optionalDependencies: ReadonlyMap<string, IPnpmVersionSpecifier>;
  public readonly importers: ReadonlyMap<string, IPnpmShrinkwrapImporterYaml>;
  public readonly specifiers: ReadonlyMap<string, string>;
  public readonly packages: ReadonlyMap<string, IPnpmShrinkwrapDependencyYaml>;
  public readonly overrides: ReadonlyMap<string, string>;

  private readonly _shrinkwrapJson: IPnpmShrinkwrapYaml;
  private readonly _integrities: Map<string, Map<string, string>>;
  private _pnpmfileConfiguration: PnpmfileConfiguration | undefined;
  private _splitWorkspaceGlobalPnpmfileConfiguration: SplitWorkspacePnpmfileConfiguration | undefined;
  private _individualPackageName: string | undefined;
  private _individualShrinkwrapImporter: IPnpmShrinkwrapImporterYaml | undefined;

  private constructor(shrinkwrapJson: IPnpmShrinkwrapYaml) {
    super();
    this._shrinkwrapJson = shrinkwrapJson;

    // Normalize the data
    const lockfileVersion: string | number | undefined = shrinkwrapJson.lockfileVersion;
    if (typeof lockfileVersion === 'string') {
      this.shrinkwrapFileMajorVersion = parseInt(
        lockfileVersion.substring(0, lockfileVersion.indexOf('.')),
        10
      );
    } else if (typeof lockfileVersion === 'number') {
      this.shrinkwrapFileMajorVersion = lockfileVersion;
    } else {
      this.shrinkwrapFileMajorVersion = 0;
    }

    this.registry = shrinkwrapJson.registry || '';
    this.dependencies = new Map(Object.entries(shrinkwrapJson.dependencies || {}));
    this.devDependencies = new Map(Object.entries(shrinkwrapJson.devDependencies || {}));
    this.optionalDependencies = new Map(Object.entries(shrinkwrapJson.optionalDependencies || {}));
    this.importers = new Map(Object.entries(shrinkwrapJson.importers || {}));
    this.specifiers = new Map(Object.entries(shrinkwrapJson.specifiers || {}));
    this.packages = new Map(Object.entries(shrinkwrapJson.packages || {}));
    this.overrides = new Map(Object.entries(shrinkwrapJson.overrides || {}));

    // Importers only exist in workspaces
    this.isWorkspaceCompatible = this.importers.size > 0;

    this._integrities = new Map();
  }

  public static loadFromFile(shrinkwrapYamlFilename: string): PnpmShrinkwrapFile | undefined {
    try {
      const shrinkwrapContent: string = FileSystem.readFile(shrinkwrapYamlFilename);
      return PnpmShrinkwrapFile.loadFromString(shrinkwrapContent);
    } catch (error) {
      if (FileSystem.isNotExistError(error as Error)) {
        return undefined; // file does not exist
      }
      throw new Error(`Error reading "${shrinkwrapYamlFilename}":\n  ${(error as Error).message}`);
    }
  }

  public static loadFromString(shrinkwrapContent: string): PnpmShrinkwrapFile {
    const parsedData: IPnpmShrinkwrapYaml = yamlModule.safeLoad(shrinkwrapContent);
    return new PnpmShrinkwrapFile(parsedData);
  }

  public setIndividualPackage(
    packageName: string,
    splitWorkspaceGlobalPnpmfileConfiguration?: SplitWorkspacePnpmfileConfiguration
  ): void {
    this._individualPackageName = packageName;

    if (splitWorkspaceGlobalPnpmfileConfiguration) {
      this._splitWorkspaceGlobalPnpmfileConfiguration = splitWorkspaceGlobalPnpmfileConfiguration;
    }
  }

  public get isIndividual(): boolean {
    return this._individualPackageName !== undefined;
  }

  public getShrinkwrapHash(experimentsConfig?: IExperimentsJson): string {
    // The 'omitImportersFromPreventManualShrinkwrapChanges' experiment skips the 'importers' section
    // when computing the hash, since the main concern is changes to the overall external dependency footprint
    const { omitImportersFromPreventManualShrinkwrapChanges } = experimentsConfig || {};

    const shrinkwrapContent: string = this._serializeInternal(
      omitImportersFromPreventManualShrinkwrapChanges
    );
    return crypto.createHash('sha1').update(shrinkwrapContent).digest('hex');
  }

  /** @override */
  public validate(
    packageManagerOptionsConfig: PackageManagerOptionsConfigurationBase,
    policyOptions: IShrinkwrapFilePolicyValidatorOptions,
    experimentsConfig?: IExperimentsJson
  ): void {
    super.validate(packageManagerOptionsConfig, policyOptions);
    if (!(packageManagerOptionsConfig instanceof PnpmOptionsConfiguration)) {
      throw new Error('The provided package manager options are not valid for PNPM shrinkwrap files.');
    }

    if (!policyOptions.allowShrinkwrapUpdates) {
      if (!policyOptions.repoState.isValid) {
        // eslint-disable-next-line no-console
        console.log(
          colors.red(
            `The ${RushConstants.repoStateFilename} file is invalid. There may be a merge conflict marker ` +
              'in the file. You may need to run "rush update" to refresh its contents.'
          ) + '\n'
        );
        throw new AlreadyReportedError();
      }

      // Only check the hash if allowShrinkwrapUpdates is false. If true, the shrinkwrap file
      // may have changed and the hash could be invalid.
      if (packageManagerOptionsConfig.preventManualShrinkwrapChanges) {
        if (!policyOptions.repoState.pnpmShrinkwrapHash) {
          // eslint-disable-next-line no-console
          console.log(
            colors.red(
              'The existing shrinkwrap file hash could not be found. You may need to run "rush update" to ' +
                'populate the hash. See the "preventManualShrinkwrapChanges" setting documentation for details.'
            ) + '\n'
          );
          throw new AlreadyReportedError();
        }

        if (this.getShrinkwrapHash(experimentsConfig) !== policyOptions.repoState.pnpmShrinkwrapHash) {
          // eslint-disable-next-line no-console
          console.log(
            colors.red(
              'The shrinkwrap file hash does not match the expected hash. Please run "rush update" to ensure the ' +
                'shrinkwrap file is up to date. See the "preventManualShrinkwrapChanges" setting documentation for ' +
                'details.'
            ) + '\n'
          );
          throw new AlreadyReportedError();
        }
      }
    }
  }

  /** @override */
  public getTempProjectNames(): ReadonlyArray<string> {
    return this._getTempProjectNames(this._shrinkwrapJson.dependencies || {});
  }

  /**
   * Gets the path to the tarball file if the package is a tarball.
   * Returns undefined if the package entry doesn't exist or the package isn't a tarball.
   * Example of return value: file:projects/build-tools.tgz
   */
  public getTarballPath(packageName: string): string | undefined {
    const dependency: IPnpmShrinkwrapDependencyYaml | undefined = this.packages.get(packageName);
    return dependency?.resolution?.tarball;
  }

  public getTopLevelDependencyKey(dependencyName: string): IPnpmVersionSpecifier | undefined {
    return this.dependencies.get(dependencyName);
  }

  /**
   * Gets the version number from the list of top-level dependencies in the "dependencies" section
   * of the shrinkwrap file. Sample return values:
   *   '2.1.113'
   *   '1.9.0-dev.27'
   *   'file:projects/empty-webpart-project.tgz'
   *   undefined
   *
   * @override
   */
  public getTopLevelDependencyVersion(dependencyName: string): DependencySpecifier | undefined {
    let value: IPnpmVersionSpecifier | undefined = this.dependencies.get(dependencyName);
    if (value) {
      value = normalizePnpmVersionSpecifier(value);

      // Getting the top level dependency version from a PNPM lockfile version 5.x or 6.1
      // --------------------------------------------------------------------------
      //
      // 1) Top-level tarball dependency entries in pnpm-lock.yaml look like in 5.x:
      //    ```
      //    '@rush-temp/sp-filepicker': 'file:projects/sp-filepicker.tgz_0ec79d3b08edd81ebf49cd19ca50b3f5'
      //    ```
      //    And in version 6.1, they look like:
      //    ```
      //    '@rush-temp/sp-filepicker':
      //      specifier: file:./projects/generate-api-docs.tgz
      //      version: file:projects/generate-api-docs.tgz
      //    ```

      //    Then, it would be defined below (version 5.x):
      //    ```
      //    'file:projects/sp-filepicker.tgz_0ec79d3b08edd81ebf49cd19ca50b3f5':
      //      dependencies:
      //       '@microsoft/load-themed-styles': 1.10.7
      //       ...
      //      resolution:
      //       integrity: sha512-guuoFIc**==
      //       tarball: 'file:projects/sp-filepicker.tgz'
      //    ```
      //    Or in version 6.1:
      //    ```
      //    file:projects/sp-filepicker.tgz:
      //      resolution: {integrity: sha512-guuoFIc**==, tarball: file:projects/sp-filepicker.tgz}
      //      name: '@rush-temp/sp-filepicker'
      //      version: 0.0.0
      //      dependencies:
      //        '@microsoft/load-themed-styles': 1.10.7
      //        ...
      //      dev: false
      //    ```

      //    Here, we are interested in the part 'file:projects/sp-filepicker.tgz'. Splitting by underscores is not the
      //    best way to get this because file names could have underscores in them. Instead, we could use the tarball
      //    field in the resolution section.

      // 2) Top-level non-tarball dependency entries in pnpm-lock.yaml would look like in 5.x:
      //    ```
      //    '@rushstack/set-webpack-public-path-plugin': 2.1.133
      //    @microsoft/sp-build-node': 1.9.0-dev.27_typescript@2.9.2
      //    ```
      //    And in version 6.1, they look like:
      //    ```
      //    '@rushstack/set-webpack-public-path-plugin':
      //      specifier: ^2.1.133
      //      version: 2.1.133
      //    '@microsoft/sp-build-node':
      //      specifier: 1.9.0-dev.27
      //      version: 1.9.0-dev.27(typescript@2.9.2)
      //    ```

      //    Here, we could either just split by underscores and take the first part (5.x) or use the specifier field
      //    (6.1).

      // The below code is also compatible with lockfile versions < 5.1

      const dependency: IPnpmShrinkwrapDependencyYaml | undefined = this.packages.get(value);
      if (dependency?.resolution?.tarball && value.startsWith(dependency.resolution.tarball)) {
        return new DependencySpecifier(dependencyName, dependency.resolution.tarball);
      } else {
        let underscoreOrParenthesisIndex: number = value.indexOf('_');
        if (underscoreOrParenthesisIndex < 0) {
          underscoreOrParenthesisIndex = value.indexOf('(');
        }

        if (underscoreOrParenthesisIndex >= 0) {
          value = value.substring(0, underscoreOrParenthesisIndex);
        }
      }

      return new DependencySpecifier(dependencyName, value);
    }
    return undefined;
  }

  /**
   * The PNPM shrinkwrap file has top-level dependencies on the temp projects like this (version 5.x):
   *
   * ```
   * dependencies:
   *   '@rush-temp/my-app': 'file:projects/my-app.tgz_25c559a5921686293a001a397be4dce0'
   * packages:
   *   /@types/node/10.14.15:
   *     dev: false
   *   'file:projects/my-app.tgz_25c559a5921686293a001a397be4dce0':
   *     dev: false
   *     name: '@rush-temp/my-app'
   *     version: 0.0.0
   * ```
   *
   * or in version 6.1, like this:
   * ```
   * dependencies:
   *  '@rush-temp/my-app':
   *    specifier: file:./projects/my-app.tgz
   *    version: file:projects/my-app.tgz
   *  packages:
   *    /@types/node@10.14.15:
   *      resolution: {integrity: sha512-iAB+**==}
   *      dev: false
   *    file:projects/my-app.tgz
   *      resolution: {integrity: sha512-guuoFIc**==, tarball: file:projects/sp-filepicker.tgz}
   *      name: '@rush-temp/my-app'
   *      version: 0.0.0
   *      dependencies:
   *        '@microsoft/load-themed-styles': 1.10.7
   *        ...
   *      dev: false
   * ```
   *
   * We refer to 'file:projects/my-app.tgz_25c559a5921686293a001a397be4dce0' or 'file:projects/my-app.tgz' as
   * the temp project dependency key of the temp project '@rush-temp/my-app'.
   */
  public getTempProjectDependencyKey(tempProjectName: string): string | undefined {
    const tempProjectDependencyKey: IPnpmVersionSpecifier | undefined =
      this.dependencies.get(tempProjectName);
    return tempProjectDependencyKey ? normalizePnpmVersionSpecifier(tempProjectDependencyKey) : undefined;
  }

  public getShrinkwrapEntryFromTempProjectDependencyKey(
    tempProjectDependencyKey: string
  ): IPnpmShrinkwrapDependencyYaml | undefined {
    return this.packages.get(tempProjectDependencyKey);
  }

  public getShrinkwrapEntry(
    name: string,
    version: IPnpmVersionSpecifier
  ): IPnpmShrinkwrapDependencyYaml | undefined {
    const packageId: string = this._getPackageId(name, version);
    return this.packages.get(packageId);
  }

  /**
   * Serializes the PNPM Shrinkwrap file
   *
   * @override
   */
  protected serialize(): string {
    return this._serializeInternal(false);
  }

  /**
   * Gets the resolved version number of a dependency for a specific temp project.
   * For PNPM, we can reuse the version that another project is using.
   * Note that this function modifies the shrinkwrap data if tryReusingPackageVersionsFromShrinkwrap is set to true.
   *
   * @override
   */
  protected tryEnsureDependencyVersion(
    dependencySpecifier: DependencySpecifier,
    tempProjectName: string
  ): DependencySpecifier | undefined {
    // PNPM doesn't have the same advantage of NPM, where we can skip generate as long as the
    // shrinkwrap file puts our dependency in either the top of the node_modules folder
    // or underneath the package we are looking at.
    // This is because the PNPM shrinkwrap file describes the exact links that need to be created
    // to recreate the graph..
    // Because of this, we actually need to check for a version that this package is directly
    // linked to.

    const packageName: string = dependencySpecifier.packageName;

    const tempProjectDependencyKey: string | undefined = this.getTempProjectDependencyKey(tempProjectName);
    if (!tempProjectDependencyKey) {
      return undefined;
    }

    const packageDescription: IPnpmShrinkwrapDependencyYaml | undefined =
      this._getPackageDescription(tempProjectDependencyKey);
    if (
      !packageDescription ||
      !packageDescription.dependencies ||
      !packageDescription.dependencies.hasOwnProperty(packageName)
    ) {
      return undefined;
    }

    const dependencyKey: IPnpmVersionSpecifier = packageDescription.dependencies[packageName];
    return this._parsePnpmDependencyKey(packageName, dependencyKey);
  }

  /** @override */
  public findOrphanedProjects(rushConfiguration: RushConfiguration): ReadonlyArray<string> {
    // The base shrinkwrap handles orphaned projects the same across all package managers,
    // but this is only valid for non-workspace installs
    if (!this.isWorkspaceCompatible) {
      return super.findOrphanedProjects(rushConfiguration);
    }

    const orphanedProjectPaths: string[] = [];
    for (const importerKey of this.getImporterKeys()) {
      // PNPM importer keys are relative paths from the workspace root, which is the common temp folder
      const rushProjectPath: string = path.resolve(rushConfiguration.commonTempFolder, importerKey);
      if (!rushConfiguration.tryGetProjectForPath(rushProjectPath)) {
        orphanedProjectPaths.push(rushProjectPath);
      }
    }
    return orphanedProjectPaths;
  }

  /** @override */
  public getProjectShrinkwrap(project: RushConfigurationProject): PnpmProjectShrinkwrapFile {
    return new PnpmProjectShrinkwrapFile(this, project);
  }

  public *getImporterKeys(): Iterable<string> {
    // Filter out the root importer used for the generated package.json in the root
    // of the install, since we do not use this.
    for (const key of this.importers.keys()) {
      if (key !== '.') {
        yield key;
      }
    }
  }

  public getImporterKeyByPath(workspaceRoot: string, projectFolder: string): string {
    return Path.convertToSlashes(path.relative(workspaceRoot, projectFolder));
  }

  public getImporter(importerKey: string): IPnpmShrinkwrapImporterYaml | undefined {
    return this.importers.get(importerKey);
  }

  public getIntegrityForImporter(importerKey: string): Map<string, string> | undefined {
    // This logic formerly lived in PnpmProjectShrinkwrapFile. Moving it here allows caching of the external
    // dependency integrity relationships across projects
    let integrityMap: Map<string, string> | undefined = this._integrities.get(importerKey);
    if (!integrityMap) {
      const importer: IPnpmShrinkwrapImporterYaml | undefined = this.getImporter(importerKey);
      if (importer) {
        integrityMap = new Map();
        this._integrities.set(importerKey, integrityMap);

        const sha256Digest: string = crypto
          .createHash('sha256')
          .update(JSON.stringify(importer))
          .digest('base64');
        const selfIntegrity: string = `${importerKey}:${sha256Digest}:`;
        integrityMap.set(importerKey, selfIntegrity);

        const { dependencies, devDependencies, optionalDependencies } = importer;

        const externalFilter: (name: string, version: IPnpmVersionSpecifier) => boolean = (
          name: string,
          versionSpecifier: IPnpmVersionSpecifier
        ): boolean => {
          const version: string = normalizePnpmVersionSpecifier(versionSpecifier);
          return !version.includes('link:');
        };

        if (dependencies) {
          this._addIntegrities(integrityMap, dependencies, false, externalFilter);
        }

        if (devDependencies) {
          this._addIntegrities(integrityMap, devDependencies, false, externalFilter);
        }

        if (optionalDependencies) {
          this._addIntegrities(integrityMap, optionalDependencies, true, externalFilter);
        }
      }
    }

    return integrityMap;
  }

  public getIntegrityForIndividualProject(): Map<string, string> {
    const packageName: string | undefined = this._individualPackageName;
    if (undefined === packageName) {
      throw new Error(`Can not generate integrities for shared shrinkwrap file`);
    }
    let integrityMap: Map<string, string> | undefined = this._integrities.get(packageName);
    if (!integrityMap) {
      integrityMap = new Map<string, string>();
      this._integrities.set(packageName, integrityMap);
      const shrinkwrapHash: string = this.getShrinkwrapHash();
      const selfIntegrity: string = `${packageName}:${shrinkwrapHash}:`;
      integrityMap.set(packageName, selfIntegrity);

      const { dependencies, devDependencies, optionalDependencies } = this._getIndividualShrinkwrapImporter();

      const externalFilter: (name: string, version: IPnpmVersionSpecifier) => boolean = (
        name: string,
        versionSpecifier: IPnpmVersionSpecifier
      ): boolean => {
        const version: string = normalizePnpmVersionSpecifier(versionSpecifier);
        return !version.includes('link:');
      };

      if (dependencies) {
        this._addIntegrities(integrityMap, dependencies, false, externalFilter);
      }

      if (devDependencies) {
        this._addIntegrities(integrityMap, devDependencies, false, externalFilter);
      }

      if (optionalDependencies) {
        this._addIntegrities(integrityMap, optionalDependencies, true, externalFilter);
      }
    }
    return integrityMap;
  }

  /** @override */
  public async isWorkspaceProjectModifiedAsync(
    project: RushConfigurationProject,
    variant?: string
  ): Promise<boolean> {
    const importerKey: string = this.getImporterKeyByPath(
      project.rushConfiguration.commonTempFolder,
      project.projectFolder
    );
    const importer: IPnpmShrinkwrapImporterYaml | undefined = this.getImporter(importerKey);
    if (!importer) {
      return true;
    }

    // First, let's transform the package.json using the pnpmfile
    const packageJson: IPackageJson = project.packageJsonEditor.saveToObject();

    // Initialize the pnpmfile if it doesn't exist
    if (!this._pnpmfileConfiguration) {
      this._pnpmfileConfiguration = await PnpmfileConfiguration.initializeAsync(project.rushConfiguration, {
        variant
      });
    }

    // Use a new PackageJsonEditor since it will classify each dependency type, making tracking the
    // found versions much simpler.
    const transformedPackageJsonEditor: PackageJsonEditor = PackageJsonEditor.fromObject(
      this._pnpmfileConfiguration.transform(packageJson),
      project.packageJsonEditor.filePath
    );

    return this._isProjectModified(transformedPackageJsonEditor, importer);
  }

  public isSplitWorkspaceProjectModified(project: RushConfigurationProject): boolean {
    const importerKey: string = this.getImporterKeyByPath(
      project.rushConfiguration.commonTempSplitFolder,
      project.projectFolder
    );

    const importer: IPnpmShrinkwrapImporterYaml | undefined = this.getImporter(importerKey);
    if (!importer) {
      return true;
    }

    if (!this._splitWorkspaceGlobalPnpmfileConfiguration) {
      this._splitWorkspaceGlobalPnpmfileConfiguration = new SplitWorkspacePnpmfileConfiguration(
        project.rushConfiguration
      );
    }

    const packageJson: IPackageJson = project.packageJsonEditor.saveToObject();

    // Use a new PackageJsonEditor since it will classify each dependency type, making tracking the
    // found versions much simpler.
    const transformedPackageJsonEditor: PackageJsonEditor = PackageJsonEditor.fromObject(
      this._splitWorkspaceGlobalPnpmfileConfiguration.transform(packageJson),
      project.packageJsonEditor.filePath
    );

    return this._isProjectModified(transformedPackageJsonEditor, importer);
  }

  public isSplitWorkspaceIndividualProjectModified(project: RushConfigurationProject): boolean {
    if (!this.isIndividual) {
      throw new Error(`Can not calculate modified for shared workspace shrinkwrap file`);
    }

    if (!this._splitWorkspaceGlobalPnpmfileConfiguration) {
      this._splitWorkspaceGlobalPnpmfileConfiguration = new SplitWorkspacePnpmfileConfiguration(
        project.rushConfiguration
      );
    }

    const packageJson: IPackageJson = project.packageJsonEditor.saveToObject();

    let transformedPackageJson: IPackageJson = packageJson;

    // .pnpmfile.cjs under project folder
    const individualPnpmfilePath: string = path.join(project.projectFolder, RushConstants.pnpmfileV6Filename);
    let individualPnpmfile: IPnpmfile | undefined;
    if (FileSystem.exists(individualPnpmfilePath)) {
      try {
        individualPnpmfile = require(individualPnpmfilePath);
      } catch (err) {
        if (err instanceof SyntaxError) {
          console.error(
            colors.red(
              `A syntax error in the ${RushConstants.pnpmfileV6Filename} at ${individualPnpmfilePath}\n`
            )
          );
        } else {
          console.error(
            colors.red(
              `Error during pnpmfile execution. pnpmfile: "${individualPnpmfilePath}". Error: "${err.message}".` +
                '\n'
            )
          );
        }
      }
    }

    transformedPackageJson =
      this._splitWorkspaceGlobalPnpmfileConfiguration.transform(transformedPackageJson);
    if (individualPnpmfile) {
      const individualContext: IPnpmfileContext = {
        log: (message: string) => {
          console.log(message);
        }
      };
      try {
        transformedPackageJson =
          individualPnpmfile.hooks?.readPackage?.(transformedPackageJson, individualContext) ||
          transformedPackageJson;
      } catch (err) {
        console.error(
          colors.red(
            `Error during readPackage hook execution. pnpmfile: "${individualPnpmfilePath}". Error: "${err.message}".` +
              '\n'
          )
        );
      }
    }

    // Use a new PackageJsonEditor since it will classify each dependency type, making tracking the
    // found versions much simpler.
    const transformedPackageJsonEditor: PackageJsonEditor = PackageJsonEditor.fromObject(
      transformedPackageJson,
      project.packageJsonEditor.filePath
    );

    return this._isProjectModified(transformedPackageJsonEditor, this._getIndividualShrinkwrapImporter());
  }

  private _isProjectModified(
    packageJsonEditor: PackageJsonEditor,
    importer: IPnpmShrinkwrapImporterYaml
  ): boolean {
    const { dependencyList, devDependencyList } = packageJsonEditor;

    const allDependencies: PackageJsonDependency[] = [...dependencyList, ...devDependencyList];

    if (this.shrinkwrapFileMajorVersion < 6) {
      // PNPM <= v7

      // Then get the unique package names and map them to package versions.
      const dependencyVersions: Map<string, PackageJsonDependency> = new Map();
      for (const packageDependency of allDependencies) {
        // We will also filter out peer dependencies since these are not installed at development time.
        if (packageDependency.dependencyType === DependencyType.Peer) {
          continue;
        }

        const foundDependency: PackageJsonDependency | undefined = dependencyVersions.get(
          packageDependency.name
        );
        if (!foundDependency) {
          dependencyVersions.set(packageDependency.name, packageDependency);
        } else {
          // Shrinkwrap will prioritize optional dependencies, followed by regular dependencies, with dev being
          // the least prioritized. We will only keep the most prioritized option.
          // See: https://github.com/pnpm/pnpm/blob/main/packages/lockfile-utils/src/satisfiesPackageManifest.ts
          switch (foundDependency.dependencyType) {
            case DependencyType.Optional:
              break;
            case DependencyType.Regular:
              if (packageDependency.dependencyType === DependencyType.Optional) {
                dependencyVersions.set(packageDependency.name, packageDependency);
              }
              break;
            case DependencyType.Dev:
              dependencyVersions.set(packageDependency.name, packageDependency);
              break;
          }
        }
      }

      // Then validate that the dependency fields are as expected in the shrinkwrap to avoid false-negatives
      // when moving a package from one field to the other.
      for (const { dependencyType, name } of dependencyVersions.values()) {
        switch (dependencyType) {
          case DependencyType.Optional:
            if (!importer.optionalDependencies?.[name]) return true;
            break;
          case DependencyType.Regular:
            if (!importer.dependencies?.[name]) return true;
            break;
          case DependencyType.Dev:
            if (!importer.devDependencies?.[name]) return true;
            break;
        }
      }

      const specifiers: Record<string, IPnpmVersionSpecifier> | undefined = importer.specifiers;
      if (!specifiers) {
        throw new InternalError('Expected specifiers to be defined, but is expected in lockfile version 5');
      }

      // Then validate the length matches between the importer and the dependency list, since duplicates are
      // a valid use-case. Importers will only take one of these values, so no need to do more work here.
      if (dependencyVersions.size !== Object.keys(specifiers).length) {
        return true;
      }

      // Finally, validate that all values in the importer are also present in the dependency list.
      for (const [importerPackageName, importerVersionSpecifier] of Object.entries(specifiers)) {
        const foundDependency: PackageJsonDependency | undefined =
          dependencyVersions.get(importerPackageName);
        if (!foundDependency) {
          return true;
        }
        const resolvedVersion: string = this.overrides.get(importerPackageName) ?? foundDependency.version;
        if (resolvedVersion !== importerVersionSpecifier) {
          return true;
        }
      }
    } else {
      // PNPM v8
      const importerOptionalDependencies: Set<string> = new Set(
        Object.keys(importer.optionalDependencies ?? {})
      );
      const importerDependencies: Set<string> = new Set(Object.keys(importer.dependencies ?? {}));
      const importerDevDependencies: Set<string> = new Set(Object.keys(importer.devDependencies ?? {}));

      for (const { dependencyType, name, version } of allDependencies) {
        let isOptional: boolean = false;
        let specifierFromLockfile: IPnpmVersionSpecifier | undefined;
        let isDevDepFallThrough: boolean = false;
        switch (dependencyType) {
          case DependencyType.Optional: {
            specifierFromLockfile = importer.optionalDependencies?.[name];
            importerOptionalDependencies.delete(name);
            break;
          }

          case DependencyType.Peer: {
            // Peer dependencies of workspace projects may be installed as regular dependencies
            isOptional = true; // fall through
          }

          case DependencyType.Dev: {
            specifierFromLockfile = importer.devDependencies?.[name];
            if (specifierFromLockfile) {
              // If the dev dependency is not found, it may be installed as a regular dependency,
              // so fall through
              importerDevDependencies.delete(name);
              break;
            }
            // If fall through, there is a chance the package declares an inconsistent version, ignore it.
            isDevDepFallThrough = true;
          }

          // eslint-disable-next-line no-fallthrough
          case DependencyType.Regular:
            specifierFromLockfile = importer.dependencies?.[name];
            importerDependencies.delete(name);
            break;
        }

        if (!specifierFromLockfile) {
          if (!isOptional) {
            return true;
          }
        } else {
          if (typeof specifierFromLockfile === 'string') {
            throw new Error(
              `The PNPM lockfile is in an unexpected format. The "${name}" package is specified as ` +
                `"${specifierFromLockfile}" instead of an object.`
            );
          } else {
            // TODO: Emit an error message when someone tries to override a version of something in one of their
            // local repo packages.
            const resolvedVersion: string = this.overrides.get(name) ?? version;
            if (specifierFromLockfile.specifier !== resolvedVersion && !isDevDepFallThrough && !isOptional) {
              return true;
            }
          }
        }
      }

      // Finally, validate that all values in the importer are also present in the dependency list.
      if (
        importerOptionalDependencies.size > 0 ||
        importerDependencies.size > 0 ||
        importerDevDependencies.size > 0
      ) {
        return true;
      }

      // TODO: overrides?
    }

    return false;
  }

  private _getIntegrityForPackage(specifier: string, optional: boolean): Map<string, string> {
    const integrities: Map<string, Map<string, string>> = this._integrities;

    let integrityMap: Map<string, string> | undefined = integrities.get(specifier);
    if (integrityMap) {
      return integrityMap;
    }

    integrityMap = new Map();
    integrities.set(specifier, integrityMap);

    const shrinkwrapEntry: IPnpmShrinkwrapDependencyYaml | undefined = this.packages.get(specifier);
    if (!shrinkwrapEntry) {
      if (!optional) {
        // This algorithm heeds to be robust against missing shrinkwrap entries, so we can't just throw
        // Instead set it to a value which will not match any valid shrinkwrap record
        integrityMap.set(specifier, 'Missing shrinkwrap entry!');
      }

      // Indicate an empty entry
      return integrityMap;
    }

    let selfIntegrity: string | undefined = shrinkwrapEntry.resolution?.integrity;
    if (!selfIntegrity) {
      // git dependency specifiers do not have an integrity entry. Instead, they specify the tarball field.
      // So instead, we will hash the contents of the dependency entry and use that as the integrity hash.
      // Ex:
      // github.com/chfritz/node-xmlrpc/948db2fbd0260e5d56ed5ba58df0f5b6599bbe38:
      //   ...
      //   resolution:
      //     tarball: 'https://codeload.github.com/chfritz/node-xmlrpc/tar.gz/948db2fbd0260e5d56ed5ba58df0f5b6599bbe38'
      const sha256Digest: string = crypto
        .createHash('sha256')
        .update(JSON.stringify(shrinkwrapEntry))
        .digest('base64');
      selfIntegrity = `${specifier}:${sha256Digest}:`;
    }

    integrityMap.set(specifier, selfIntegrity);
    const { dependencies, optionalDependencies } = shrinkwrapEntry;

    if (dependencies) {
      this._addIntegrities(integrityMap, dependencies, false);
    }

    if (optionalDependencies) {
      this._addIntegrities(integrityMap, optionalDependencies, true);
    }

    return integrityMap;
  }

  private _addIntegrities(
    integrityMap: Map<string, string>,
    collection: Record<string, IPnpmVersionSpecifier>,
    optional: boolean,
    filter?: (name: string, version: IPnpmVersionSpecifier) => boolean
  ): void {
    for (const [name, version] of Object.entries(collection)) {
      if (filter && !filter(name, version)) {
        continue;
      }

      const packageId: string = this._getPackageId(name, version);
      if (integrityMap.has(packageId)) {
        // The entry could already have been added as a nested dependency
        continue;
      }

      const contribution: Map<string, string> = this._getIntegrityForPackage(packageId, optional);
      for (const [dep, integrity] of contribution) {
        integrityMap.set(dep, integrity);
      }
    }
  }

  /**
   * Gets the package description for a tempProject from the shrinkwrap file.
   */
  private _getPackageDescription(
    tempProjectDependencyKey: string
  ): IPnpmShrinkwrapDependencyYaml | undefined {
    const packageDescription: IPnpmShrinkwrapDependencyYaml | undefined =
      this.packages.get(tempProjectDependencyKey);

    return packageDescription && packageDescription.dependencies ? packageDescription : undefined;
  }

  private _getPackageId(name: string, versionSpecifier: IPnpmVersionSpecifier): string {
    const version: string = normalizePnpmVersionSpecifier(versionSpecifier);
    if (this.shrinkwrapFileMajorVersion >= 6) {
      if (version.startsWith('@github')) {
        // This is a github repo reference
        return version;
      } else {
        return version.startsWith('/') ? version : `/${name}@${version}`;
      }
    } else {
      // Version can sometimes be in the form of a path that's already in the /name/version format.
      return version.indexOf('/') !== -1 ? version : `/${name}/${version}`;
    }
  }

  private _parsePnpmDependencyKey(
    dependencyName: string,
    pnpmDependencyKey: IPnpmVersionSpecifier
  ): DependencySpecifier | undefined {
    if (pnpmDependencyKey) {
      const result: DependencySpecifier | undefined = parsePnpmDependencyKey(
        dependencyName,
        pnpmDependencyKey
      );

      if (!result) {
        throw new Error(
          `Cannot parse PNPM shrinkwrap version specifier: "${pnpmDependencyKey}"` +
            ` for "${dependencyName}"`
        );
      }

      return result;
    } else {
      return undefined;
    }
  }

  private _serializeInternal(omitImporters: boolean = false): string {
    // Ensure that if any of the top-level properties are provided but empty are removed. We populate the object
    // properties when we read the shrinkwrap but PNPM does not set these top-level properties unless they are present.
    const shrinkwrapToSerialize: { [key: string]: unknown } = {};
    for (const [key, value] of Object.entries(this._shrinkwrapJson)) {
      if (omitImporters && key === 'importers') {
        continue;
      }

      if (!value || typeof value !== 'object' || Object.keys(value).length > 0) {
        shrinkwrapToSerialize[key] = value;
      }
    }

    return yamlModule.safeDump(shrinkwrapToSerialize, PNPM_SHRINKWRAP_YAML_FORMAT);
  }

  private _getIndividualShrinkwrapImporter(): IPnpmShrinkwrapImporterYaml {
    if (!this._individualShrinkwrapImporter) {
      const dependencies: Record<string, string> = MapExtensions.toObject(
        this.dependencies as Map<string, string>
      );
      const devDependencies: Record<string, string> = MapExtensions.toObject(
        this.devDependencies as Map<string, string>
      );
      const optionalDependencies: Record<string, string> = MapExtensions.toObject(
        this.optionalDependencies as Map<string, string>
      );
      const specifiers: Record<string, string> = MapExtensions.toObject(
        this.specifiers as Map<string, string>
      );
      this._individualShrinkwrapImporter = {
        dependencies,
        devDependencies,
        optionalDependencies,
        specifiers
      };
    }
    return this._individualShrinkwrapImporter;
  }
}<|MERGE_RESOLUTION|>--- conflicted
+++ resolved
@@ -10,12 +10,8 @@
   AlreadyReportedError,
   Import,
   Path,
-<<<<<<< HEAD
-  IPackageJson,
   MapExtensions,
-=======
   type IPackageJson,
->>>>>>> 118feea5
   InternalError
 } from '@rushstack/node-core-library';
 
@@ -25,23 +21,14 @@
 import type { IShrinkwrapFilePolicyValidatorOptions } from '../policy/ShrinkwrapFilePolicy';
 import { PNPM_SHRINKWRAP_YAML_FORMAT } from './PnpmYamlCommon';
 import { RushConstants } from '../RushConstants';
-<<<<<<< HEAD
-import { IExperimentsJson } from '../../api/ExperimentsConfiguration';
-import { DependencyType, PackageJsonDependency, PackageJsonEditor } from '../../api/PackageJsonEditor';
-import { RushConfigurationProject } from '../../api/RushConfigurationProject';
-import { SplitWorkspacePnpmfileConfiguration } from './SplitWorkspacePnpmfileConfiguration';
-import { PnpmfileConfiguration } from './PnpmfileConfiguration';
-import { PnpmProjectShrinkwrapFile } from './PnpmProjectShrinkwrapFile';
-=======
 import type { IExperimentsJson } from '../../api/ExperimentsConfiguration';
 import { DependencyType, type PackageJsonDependency, PackageJsonEditor } from '../../api/PackageJsonEditor';
 import type { RushConfigurationProject } from '../../api/RushConfigurationProject';
 import { PnpmfileConfiguration } from './PnpmfileConfiguration';
+import { SplitWorkspacePnpmfileConfiguration } from './SplitWorkspacePnpmfileConfiguration';
 import { PnpmProjectShrinkwrapFile } from './PnpmProjectShrinkwrapFile';
 import type { PackageManagerOptionsConfigurationBase } from '../base/BasePackageManagerOptionsConfiguration';
->>>>>>> 118feea5
 import { PnpmOptionsConfiguration } from './PnpmOptionsConfiguration';
-import { PackageManagerOptionsConfigurationBase } from '../base/BasePackageManagerOptionsConfiguration';
 
 import type { IPnpmfile, IPnpmfileContext } from './IPnpmfile';
 
@@ -832,12 +819,14 @@
         individualPnpmfile = require(individualPnpmfilePath);
       } catch (err) {
         if (err instanceof SyntaxError) {
+          // eslint-disable-next-line no-console
           console.error(
             colors.red(
               `A syntax error in the ${RushConstants.pnpmfileV6Filename} at ${individualPnpmfilePath}\n`
             )
           );
         } else {
+          // eslint-disable-next-line no-console
           console.error(
             colors.red(
               `Error during pnpmfile execution. pnpmfile: "${individualPnpmfilePath}". Error: "${err.message}".` +
@@ -853,6 +842,7 @@
     if (individualPnpmfile) {
       const individualContext: IPnpmfileContext = {
         log: (message: string) => {
+          // eslint-disable-next-line no-console
           console.log(message);
         }
       };
@@ -861,6 +851,7 @@
           individualPnpmfile.hooks?.readPackage?.(transformedPackageJson, individualContext) ||
           transformedPackageJson;
       } catch (err) {
+        // eslint-disable-next-line no-console
         console.error(
           colors.red(
             `Error during readPackage hook execution. pnpmfile: "${individualPnpmfilePath}". Error: "${err.message}".` +
