// Copyright (c) Microsoft Corporation. All rights reserved. Licensed under the MIT license.
// See LICENSE in the project root for license information.

<<<<<<< HEAD
import type * as pnpmKitV8 from '@rushstack/rush-pnpm-kit-v8';
=======
import type { LogBase } from '@pnpm/logger';

>>>>>>> fb6faf2f
import type { IPackageJson } from '@rushstack/node-core-library';

import type { IPnpmShrinkwrapYaml } from './PnpmShrinkwrapFile';
import type { RushConfigurationProject } from '../../api/RushConfigurationProject';

/**
 * The `settings` parameter passed to {@link IPnpmfileShim.hooks.readPackage} and
 * {@link IPnpmfileShim.hooks.afterAllResolved}.
 */
export interface IPnpmfileShimSettings {
  semverPath: string;
  allPreferredVersions: { [dependencyName: string]: string };
  allowedAlternativeVersions: { [dependencyName: string]: ReadonlyArray<string> };
  /**
   * The versions of all packages that are part of the workspace.
   */
  workspaceVersions: Record<string, string>;
  userPnpmfilePath?: string;
}

export interface IWorkspaceProjectInfo
  extends Pick<RushConfigurationProject, 'packageName' | 'projectRelativeFolder'> {
  packageVersion: RushConfigurationProject['packageJson']['version'];
  injectedDependencies: Array<string>;
}

/**
 * The `settings` parameter passed to {@link IPnpmfileShim.hooks.readPackage} and
 * {@link IPnpmfileShim.hooks.afterAllResolved}.
 */
export interface ISubspacePnpmfileShimSettings {
  semverPath: string;
  workspaceProjects: Record<string, IWorkspaceProjectInfo>;
  subspaceProjects: Record<string, IWorkspaceProjectInfo>;
  userPnpmfilePath?: string;
}

/**
 * The `context` parameter passed to {@link IPnpmfile.hooks.readPackage}, as defined by the
 * pnpmfile API contract.
 */
export interface IPnpmfileContext {
  log: (message: string) => void;
  pnpmfileShimSettings?: IPnpmfileShimSettings;
  subspacePnpmfileShimSettings?: ISubspacePnpmfileShimSettings;
}

/**
 * The `log` parameter passed to {@link IPnpmfile.hooks.filterLog}.
 */
export type IPnpmLog = pnpmKitV8.logger.LogBase & {
  [key: string]: unknown;
};

/**
 * The 'hooks' property of the pnpmfile
 */
export interface IPnpmfileHooks {
  afterAllResolved?: (lockfile: IPnpmShrinkwrapYaml, context: IPnpmfileContext) => IPnpmShrinkwrapYaml;
  readPackage?: (pkg: IPackageJson, context: IPnpmfileContext) => IPackageJson;
  /**
   * @remarks
   * This function is not supported by PNPM versions before 6.17.0.
   */
  filterLog?: (log: IPnpmLog) => boolean;
}

/**
 * The pnpmfile, as defined by the pnpmfile API contract.
 */
export interface IPnpmfile {
  hooks?: IPnpmfileHooks;
}<|MERGE_RESOLUTION|>--- conflicted
+++ resolved
@@ -1,12 +1,8 @@
 // Copyright (c) Microsoft Corporation. All rights reserved. Licensed under the MIT license.
 // See LICENSE in the project root for license information.
 
-<<<<<<< HEAD
 import type * as pnpmKitV8 from '@rushstack/rush-pnpm-kit-v8';
-=======
-import type { LogBase } from '@pnpm/logger';
 
->>>>>>> fb6faf2f
 import type { IPackageJson } from '@rushstack/node-core-library';
 
 import type { IPnpmShrinkwrapYaml } from './PnpmShrinkwrapFile';
