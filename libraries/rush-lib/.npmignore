# THIS IS A STANDARD TEMPLATE FOR .npmignore FILES IN THIS REPO.

# Ignore all files by default, to avoid accidentally publishing unintended files.
*

# Use negative patterns to bring back the specific things we want to publish.
!/bin/**
!/lib/**
!/lib-*/**
!/dist/**
!ThirdPartyNotice.txt

# Ignore certain patterns that should not get published.
/dist/*.stats.*
/lib/**/test/
/lib-*/**/test/
*.test.js

# NOTE: These don't need to be specified, because NPM includes them automatically.
#
# package.json
# README (and its variants)
# CHANGELOG (and its variants)
# LICENSE / LICENCE

#--------------------------------------------
# DO NOT MODIFY THE TEMPLATE ABOVE THIS LINE
#--------------------------------------------

# (Add your project-specific overrides here)
!/assets/**
<<<<<<< HEAD
/lib/__mocks__/**
/lib/scripts/**
/lib-esnext/**
=======
/lib-*/**
>>>>>>> 1224183a
<|MERGE_RESOLUTION|>--- conflicted
+++ resolved
@@ -29,10 +29,4 @@
 
 # (Add your project-specific overrides here)
 !/assets/**
-<<<<<<< HEAD
-/lib/__mocks__/**
-/lib/scripts/**
-/lib-esnext/**
-=======
-/lib-*/**
->>>>>>> 1224183a
+/lib-*/**