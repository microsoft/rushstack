--- conflicted
+++ resolved
@@ -59,7 +59,7 @@
     "js-yaml": "~4.1.0",
     "npm-package-arg": "~6.1.0",
     "object-hash": "3.0.0",
-    "pnpm-sync-lib": "0.3.2",
+    "pnpm-sync-lib": "0.3.3",
     "read-package-tree": "~5.1.5",
     "rxjs": "~6.6.7",
     "semver": "~7.5.4",
@@ -67,21 +67,10 @@
     "strict-uri-encode": "~2.0.0",
     "tapable": "2.2.1",
     "tar": "~6.2.1",
-<<<<<<< HEAD
-    "true-case-path": "~2.2.1",
-    "uuid": "~8.3.2",
-    "pnpm-sync-lib": "0.3.3"
+    "true-case-path": "~2.2.1"
   },
   "devDependencies": {
     "@pnpm/lockfile.types-900": "npm:@pnpm/lockfile.types@~900.0.0",
-    "local-node-rig": "workspace:*",
-=======
-    "true-case-path": "~2.2.1"
-  },
-  "devDependencies": {
-    "@pnpm/lockfile.types": "~1.0.3",
-    "@pnpm/logger": "4.0.0",
->>>>>>> fb6faf2f
     "@rushstack/heft-webpack5-plugin": "workspace:*",
     "@rushstack/heft": "workspace:*",
     "@rushstack/operation-graph": "workspace:*",
