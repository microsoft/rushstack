--- conflicted
+++ resolved
@@ -18,9 +18,6 @@
   "devDependencies": {
     "@rushstack/eslint-config": "workspace:*",
     "@rushstack/heft": "workspace:*",
-<<<<<<< HEAD
-    "@rushstack/heft-node-rig": "workspace:*"
-=======
     "@rushstack/heft-node-rig": "workspace:*",
     "@types/heft-jest": "1.0.1",
     "@types/node": "14.18.36"
@@ -32,6 +29,5 @@
     "@types/node": {
       "optional": true
     }
->>>>>>> 2f3aca6a
   }
 }