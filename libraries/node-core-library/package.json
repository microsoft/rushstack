{
  "name": "@microsoft/node-core-library",
  "version": "0.3.20",
  "description": "Core libraries that every NodeJS toolchain project should use",
  "main": "lib/index.js",
  "typings": "lib/index.d.ts",
  "license": "MIT",
  "scripts": {
    "build": "gulp test --clean"
  },
  "dependencies": {
    "@types/fs-extra": "0.0.37",
<<<<<<< HEAD
    "@types/node": "*",
=======
    "@types/node": "^8.0.0",
>>>>>>> b2251f01
    "@types/z-schema": "3.16.31",
    "fs-extra": "~0.26.7",
    "jju": "~1.3.0",
    "z-schema": "~3.18.3"
  },
  "devDependencies": {
    "@types/chai": "3.4.34",
    "@types/mocha": "2.2.38",
    "chai": "~3.5.0",
    "gulp": "~3.9.1",
    "mocha": "~3.4.2",
    "@microsoft/node-library-build": "4.2.3"
  }
}<|MERGE_RESOLUTION|>--- conflicted
+++ resolved
@@ -10,11 +10,7 @@
   },
   "dependencies": {
     "@types/fs-extra": "0.0.37",
-<<<<<<< HEAD
-    "@types/node": "*",
-=======
     "@types/node": "^8.0.0",
->>>>>>> b2251f01
     "@types/z-schema": "3.16.31",
     "fs-extra": "~0.26.7",
     "jju": "~1.3.0",
