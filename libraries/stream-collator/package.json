--- conflicted
+++ resolved
@@ -14,11 +14,7 @@
   "license": "MIT",
   "dependencies": {
     "colors": "~1.1.2",
-<<<<<<< HEAD
-    "@types/node": "*"
-=======
     "@types/node": "^8.0.0"
->>>>>>> b2251f01
   },
   "devDependencies": {
     "@types/chai": "3.4.34",
