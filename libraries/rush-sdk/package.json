--- conflicted
+++ resolved
@@ -39,12 +39,8 @@
   },
   "license": "MIT",
   "dependencies": {
-<<<<<<< HEAD
     "@pnpm/lockfile.types-900": "npm:@pnpm/lockfile.types@~900.0.0",
-=======
-    "@pnpm/lockfile.types": "~1.0.3",
     "@rushstack/credential-cache": "workspace:*",
->>>>>>> fb6faf2f
     "@rushstack/lookup-by-path": "workspace:*",
     "@rushstack/node-core-library": "workspace:*",
     "@rushstack/package-deps-hash": "workspace:*",
