--- conflicted
+++ resolved
@@ -1,10 +1,6 @@
 {
   "name": "@rushstack/rush-serve-plugin",
-<<<<<<< HEAD
   "version": "5.107.1-pr3481.20",
-=======
-  "version": "5.109.1",
->>>>>>> 4f72e3c5
   "description": "A Rush plugin that hooks into a rush action and serves output folders from all projects in the repository.",
   "license": "MIT",
   "repository": {
