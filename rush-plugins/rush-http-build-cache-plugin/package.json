--- conflicted
+++ resolved
@@ -1,10 +1,6 @@
 {
   "name": "@rushstack/rush-http-build-cache-plugin",
-<<<<<<< HEAD
   "version": "5.107.1-pr3481.20",
-=======
-  "version": "5.109.1",
->>>>>>> 4f72e3c5
   "description": "Rush plugin for generic HTTP cloud build cache",
   "repository": {
     "type": "git",
