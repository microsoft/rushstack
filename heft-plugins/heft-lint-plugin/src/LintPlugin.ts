// Copyright (c) Microsoft Corporation. All rights reserved. Licensed under the MIT license.
// See LICENSE in the project root for license information.

import path from 'node:path';

import type {
  HeftConfiguration,
  IHeftTaskSession,
  IHeftTaskPlugin,
  IHeftTaskRunHookOptions,
  IScopedLogger
} from '@rushstack/heft';
import type {
  TypeScriptPluginName,
  IChangedFilesHookOptions,
  ITypeScriptPluginAccessor
} from '@rushstack/heft-typescript-plugin';
import { AlreadyReportedError } from '@rushstack/node-core-library';

import type * as TTypescript from 'typescript';

import type { LinterBase } from './LinterBase';
import { Eslint } from './Eslint';
import { Tslint } from './Tslint';
import type { IExtendedProgram, IExtendedSourceFile } from './internalTypings/TypeScriptInternals';

const PLUGIN_NAME: 'lint-plugin' = 'lint-plugin';
const TYPESCRIPT_PLUGIN_PACKAGE_NAME: '@rushstack/heft-typescript-plugin' =
  '@rushstack/heft-typescript-plugin';
const TYPESCRIPT_PLUGIN_NAME: typeof TypeScriptPluginName = 'typescript-plugin';
const FIX_PARAMETER_NAME: string = '--fix';

interface ILintPluginOptions {
  alwaysFix?: boolean;
  sarifLogPath?: string;
}

interface ILintOptions {
  taskSession: IHeftTaskSession;
  heftConfiguration: HeftConfiguration;
  tsProgram: IExtendedProgram;
  fix?: boolean;
  sarifLogPath?: string;
  changedFiles?: ReadonlySet<IExtendedSourceFile>;
}

function checkFix(taskSession: IHeftTaskSession, pluginOptions?: ILintPluginOptions): boolean {
  let fix: boolean =
    pluginOptions?.alwaysFix || taskSession.parameters.getFlagParameter(FIX_PARAMETER_NAME).value;
  if (fix && taskSession.parameters.production) {
    // Write this as a standard output message since we don't want to throw errors when running in
    // production mode and "alwaysFix" is specified in the plugin options
    taskSession.logger.terminal.writeLine(
      'Fix mode has been disabled since Heft is running in production mode'
    );
    fix = false;
  }
  return fix;
}

function getSarifLogPath(
  heftConfiguration: HeftConfiguration,
  pluginOptions?: ILintPluginOptions
): string | undefined {
  const relativeSarifLogPath: string | undefined = pluginOptions?.sarifLogPath;
  const sarifLogPath: string | undefined =
    relativeSarifLogPath && path.resolve(heftConfiguration.buildFolderPath, relativeSarifLogPath);
  return sarifLogPath;
}

export default class LintPlugin implements IHeftTaskPlugin<ILintPluginOptions> {
  // These are initliazed by _initAsync
  private _initPromise!: Promise<void>;
  private _eslintToolPath: string | undefined;
  private _eslintConfigFilePath: string | undefined;
  private _tslintToolPath: string | undefined;
  private _tslintConfigFilePath: string | undefined;

  public apply(
    taskSession: IHeftTaskSession,
    heftConfiguration: HeftConfiguration,
    pluginOptions?: ILintPluginOptions
  ): void {
    // To support standalone linting, track if we have hooked to the typescript plugin
    let inTypescriptPhase: boolean = false;

    // Disable linting in watch mode. Some lint rules require the context of multiple files, which
    // may not be available in watch mode.
<<<<<<< HEAD
    if (taskSession.parameters.watch) {
      let warningPrinted: boolean = false;
      taskSession.hooks.run.tapPromise(PLUGIN_NAME, async () => {
        if (warningPrinted) {
          return;
=======
    if (!taskSession.parameters.watch) {
      const fix: boolean = checkFix(taskSession, pluginOptions);
      const sarifLogPath: string | undefined = getSarifLogPath(heftConfiguration, pluginOptions);
      // Use the changed files hook to kick off linting asynchronously
      taskSession.requestAccessToPluginByName(
        '@rushstack/heft-typescript-plugin',
        TYPESCRIPT_PLUGIN_NAME,
        (accessor: ITypeScriptPluginAccessor) => {
          // Hook into the changed files hook to kick off linting, which will be awaited in the run hook
          accessor.onChangedFilesHook.tap(
            PLUGIN_NAME,
            (changedFilesHookOptions: IChangedFilesHookOptions) => {
              const lintingPromise: Promise<void> = this._lintAsync({
                taskSession,
                heftConfiguration,
                fix,
                sarifLogPath,
                tsProgram: changedFilesHookOptions.program as IExtendedProgram,
                changedFiles: changedFilesHookOptions.changedFiles as ReadonlySet<IExtendedSourceFile>
              });
              lintingPromise.catch(() => {
                // Suppress unhandled promise rejection error
              });
              // Hold on to the original promise, which will throw in the run hook if it unexpectedly fails
              this._lintingPromises.push(lintingPromise);
            }
          );
          // Set the flag to indicate that we are in the typescript phase
          inTypescriptPhase = true;
>>>>>>> 83c31038
        }

        // Warn since don't run the linters when in watch mode.
        taskSession.logger.terminal.writeWarningLine("Linting isn't currently supported in watch mode");
        warningPrinted = true;
      });
      return;
    }

    const { alwaysFix, sarifLogPath } = pluginOptions || {};
    let fix: boolean = alwaysFix || taskSession.parameters.getFlagParameter(FIX_PARAMETER_NAME).value;
    if (fix && taskSession.parameters.production) {
      // Write this as a standard output message since we don't want to throw errors when running in
      // production mode and "alwaysFix" is specified in the plugin options
      taskSession.logger.terminal.writeLine(
        'Fix mode has been disabled since Heft is running in production mode'
      );
      fix = false;
    }

    const resolvedSarifLogPath: string | undefined =
      sarifLogPath && path.resolve(heftConfiguration.buildFolderPath, sarifLogPath);

    // Use the changed files hook to collect the files and programs from TypeScript
    let typescriptChangedFiles: [IExtendedProgram, ReadonlySet<IExtendedSourceFile>][] = [];
    taskSession.requestAccessToPluginByName(
      TYPESCRIPT_PLUGIN_PACKAGE_NAME,
      TYPESCRIPT_PLUGIN_NAME,
      (accessor: ITypeScriptPluginAccessor) => {
        // Hook into the changed files hook to kick off linting, which will be awaited in the run hook
        accessor.onChangedFilesHook.tap(PLUGIN_NAME, (changedFilesHookOptions: IChangedFilesHookOptions) => {
          typescriptChangedFiles.push([
            changedFilesHookOptions.program as IExtendedProgram,
            changedFilesHookOptions.changedFiles as ReadonlySet<IExtendedSourceFile>
          ]);
        });
      }
    );

    taskSession.hooks.run.tapPromise(PLUGIN_NAME, async (options: IHeftTaskRunHookOptions) => {
      // Run the linters to completion. Linters emit errors and warnings to the logger.
      for (const [tsProgram, changedFiles] of typescriptChangedFiles) {
        try {
          await this._lintAsync({
            taskSession,
            heftConfiguration,
            tsProgram,
            changedFiles,
            fix,
            sarifLogPath: resolvedSarifLogPath
          });
        } catch (error) {
          if (!(error instanceof AlreadyReportedError)) {
            taskSession.logger.emitError(error as Error);
          }
        }
      }

<<<<<<< HEAD
      // Clear the changed files so that we don't lint them again if the task is executed again
      typescriptChangedFiles = [];

      // We rely on the linters to emit errors and warnings to the logger. If they do, we throw an
      // AlreadyReportedError to indicate that the task failed, but we don't want to throw an error
      // if the linter has already reported it.
      if (taskSession.logger.hasErrors) {
        throw new AlreadyReportedError();
=======
        // Warn since don't run the linters when in watch mode.
        taskSession.logger.terminal.writeWarningLine("Linting isn't currently supported in watch mode");
      } else {
        if (!inTypescriptPhase) {
          const fix: boolean = checkFix(taskSession, pluginOptions);
          const sarifLogPath: string | undefined = getSarifLogPath(heftConfiguration, pluginOptions);
          // If we are not in the typescript phase, we need to create a typescript program
          // from the tsconfig file
          const tsProgram: IExtendedProgram = await this._createTypescriptProgramAsync(
            heftConfiguration,
            taskSession
          );
          const rootFiles: readonly string[] = tsProgram.getRootFileNames();
          const changedFiles: Set<IExtendedSourceFile> = new Set<IExtendedSourceFile>();
          rootFiles.forEach((rootFilePath: string) => {
            const sourceFile: TTypescript.SourceFile | undefined = tsProgram.getSourceFile(rootFilePath);
            changedFiles.add(sourceFile as IExtendedSourceFile);
          });

          await this._lintAsync({
            taskSession,
            heftConfiguration,
            fix,
            sarifLogPath,
            tsProgram,
            changedFiles
          });
        } else {
          await Promise.all(this._lintingPromises);
        }
>>>>>>> 83c31038
      }
    });
  }

  private async _createTypescriptProgramAsync(
    heftConfiguration: HeftConfiguration,
    taskSession: IHeftTaskSession
  ): Promise<IExtendedProgram> {
    const typescriptPath: string = await heftConfiguration.rigPackageResolver.resolvePackageAsync(
      'typescript',
      taskSession.logger.terminal
    );
    const ts: typeof TTypescript = await import(typescriptPath);
    // Create a typescript program from the tsconfig file
    const tsconfigPath: string = path.resolve(heftConfiguration.buildFolderPath, 'tsconfig.json');
    const parsed: TTypescript.ParsedCommandLine = ts.parseJsonConfigFileContent(
      ts.readConfigFile(tsconfigPath, ts.sys.readFile).config,
      ts.sys,
      path.dirname(tsconfigPath)
    );
    const program: IExtendedProgram = ts.createProgram({
      rootNames: parsed.fileNames,
      options: parsed.options
    }) as IExtendedProgram;

    return program;
  }

  private async _ensureInitializedAsync(
    taskSession: IHeftTaskSession,
    heftConfiguration: HeftConfiguration
  ): Promise<void> {
    // Make sure that we only ever init once by memoizing the init promise
    if (!this._initPromise) {
      this._initPromise = this._initInnerAsync(heftConfiguration, taskSession.logger);
    }
    await this._initPromise;
  }

  private async _initInnerAsync(heftConfiguration: HeftConfiguration, logger: IScopedLogger): Promise<void> {
    // Locate the tslint linter if enabled
    this._tslintConfigFilePath = await Tslint.resolveTslintConfigFilePathAsync(heftConfiguration);
    if (this._tslintConfigFilePath) {
      this._tslintToolPath = await heftConfiguration.rigPackageResolver.resolvePackageAsync(
        'tslint',
        logger.terminal
      );
    }

    // Locate the eslint linter if enabled
    this._eslintConfigFilePath = await Eslint.resolveEslintConfigFilePathAsync(heftConfiguration);
    if (this._eslintConfigFilePath) {
      logger.terminal.writeVerboseLine(`ESLint config file path: ${this._eslintConfigFilePath}`);
      this._eslintToolPath = await heftConfiguration.rigPackageResolver.resolvePackageAsync(
        'eslint',
        logger.terminal
      );
    } else {
      logger.terminal.writeVerboseLine('No ESLint config file found');
    }
  }

  private async _lintAsync(options: ILintOptions): Promise<void> {
    const { taskSession, heftConfiguration, tsProgram, changedFiles, fix, sarifLogPath } = options;

    // Ensure that we have initialized. This promise is cached, so calling init
    // multiple times will only init once.
    await this._ensureInitializedAsync(taskSession, heftConfiguration);

    const linters: LinterBase<unknown>[] = [];
    if (this._eslintConfigFilePath && this._eslintToolPath) {
      const eslintLinter: Eslint = await Eslint.initializeAsync({
        tsProgram,
        fix,
        sarifLogPath,
        scopedLogger: taskSession.logger,
        linterToolPath: this._eslintToolPath,
        linterConfigFilePath: this._eslintConfigFilePath,
        buildFolderPath: heftConfiguration.buildFolderPath,
        buildMetadataFolderPath: taskSession.tempFolderPath
      });
      linters.push(eslintLinter);
    }

    if (this._tslintConfigFilePath && this._tslintToolPath) {
      const tslintLinter: Tslint = await Tslint.initializeAsync({
        tsProgram,
        fix,
        scopedLogger: taskSession.logger,
        linterToolPath: this._tslintToolPath,
        linterConfigFilePath: this._tslintConfigFilePath,
        buildFolderPath: heftConfiguration.buildFolderPath,
        buildMetadataFolderPath: taskSession.tempFolderPath
      });
      linters.push(tslintLinter);
    }

    // Now that we know we have initialized properly, run the linter(s)
    await Promise.all(linters.map((linter) => this._runLinterAsync(linter, tsProgram, changedFiles)));
  }

  private async _runLinterAsync(
    linter: LinterBase<unknown>,
    tsProgram: IExtendedProgram,
    changedFiles?: ReadonlySet<IExtendedSourceFile> | undefined
  ): Promise<void> {
    linter.printVersionHeader();

    const typeScriptFilenames: Set<string> = new Set(tsProgram.getRootFileNames());
    await linter.performLintingAsync({
      tsProgram,
      typeScriptFilenames,
      changedFiles: changedFiles || new Set(tsProgram.getSourceFiles())
    });
  }
}<|MERGE_RESOLUTION|>--- conflicted
+++ resolved
@@ -3,6 +3,7 @@
 
 import path from 'node:path';
 
+import { FileSystem } from '@rushstack/node-core-library';
 import type {
   HeftConfiguration,
   IHeftTaskSession,
@@ -15,7 +16,6 @@
   IChangedFilesHookOptions,
   ITypeScriptPluginAccessor
 } from '@rushstack/heft-typescript-plugin';
-import { AlreadyReportedError } from '@rushstack/node-core-library';
 
 import type * as TTypescript from 'typescript';
 
@@ -25,10 +25,10 @@
 import type { IExtendedProgram, IExtendedSourceFile } from './internalTypings/TypeScriptInternals';
 
 const PLUGIN_NAME: 'lint-plugin' = 'lint-plugin';
-const TYPESCRIPT_PLUGIN_PACKAGE_NAME: '@rushstack/heft-typescript-plugin' =
-  '@rushstack/heft-typescript-plugin';
 const TYPESCRIPT_PLUGIN_NAME: typeof TypeScriptPluginName = 'typescript-plugin';
 const FIX_PARAMETER_NAME: string = '--fix';
+const ESLINTRC_JS_FILENAME: string = '.eslintrc.js';
+const ESLINTRC_CJS_FILENAME: string = '.eslintrc.cjs';
 
 interface ILintPluginOptions {
   alwaysFix?: boolean;
@@ -69,6 +69,8 @@
 }
 
 export default class LintPlugin implements IHeftTaskPlugin<ILintPluginOptions> {
+  private readonly _lintingPromises: Promise<void>[] = [];
+
   // These are initliazed by _initAsync
   private _initPromise!: Promise<void>;
   private _eslintToolPath: string | undefined;
@@ -86,13 +88,6 @@
 
     // Disable linting in watch mode. Some lint rules require the context of multiple files, which
     // may not be available in watch mode.
-<<<<<<< HEAD
-    if (taskSession.parameters.watch) {
-      let warningPrinted: boolean = false;
-      taskSession.hooks.run.tapPromise(PLUGIN_NAME, async () => {
-        if (warningPrinted) {
-          return;
-=======
     if (!taskSession.parameters.watch) {
       const fix: boolean = checkFix(taskSession, pluginOptions);
       const sarifLogPath: string | undefined = getSarifLogPath(heftConfiguration, pluginOptions);
@@ -122,75 +117,20 @@
           );
           // Set the flag to indicate that we are in the typescript phase
           inTypescriptPhase = true;
->>>>>>> 83c31038
         }
-
-        // Warn since don't run the linters when in watch mode.
-        taskSession.logger.terminal.writeWarningLine("Linting isn't currently supported in watch mode");
-        warningPrinted = true;
-      });
-      return;
-    }
-
-    const { alwaysFix, sarifLogPath } = pluginOptions || {};
-    let fix: boolean = alwaysFix || taskSession.parameters.getFlagParameter(FIX_PARAMETER_NAME).value;
-    if (fix && taskSession.parameters.production) {
-      // Write this as a standard output message since we don't want to throw errors when running in
-      // production mode and "alwaysFix" is specified in the plugin options
-      taskSession.logger.terminal.writeLine(
-        'Fix mode has been disabled since Heft is running in production mode'
       );
-      fix = false;
-    }
-
-    const resolvedSarifLogPath: string | undefined =
-      sarifLogPath && path.resolve(heftConfiguration.buildFolderPath, sarifLogPath);
-
-    // Use the changed files hook to collect the files and programs from TypeScript
-    let typescriptChangedFiles: [IExtendedProgram, ReadonlySet<IExtendedSourceFile>][] = [];
-    taskSession.requestAccessToPluginByName(
-      TYPESCRIPT_PLUGIN_PACKAGE_NAME,
-      TYPESCRIPT_PLUGIN_NAME,
-      (accessor: ITypeScriptPluginAccessor) => {
-        // Hook into the changed files hook to kick off linting, which will be awaited in the run hook
-        accessor.onChangedFilesHook.tap(PLUGIN_NAME, (changedFilesHookOptions: IChangedFilesHookOptions) => {
-          typescriptChangedFiles.push([
-            changedFilesHookOptions.program as IExtendedProgram,
-            changedFilesHookOptions.changedFiles as ReadonlySet<IExtendedSourceFile>
-          ]);
-        });
-      }
-    );
+    }
+
+    let warningPrinted: boolean = false;
 
     taskSession.hooks.run.tapPromise(PLUGIN_NAME, async (options: IHeftTaskRunHookOptions) => {
       // Run the linters to completion. Linters emit errors and warnings to the logger.
-      for (const [tsProgram, changedFiles] of typescriptChangedFiles) {
-        try {
-          await this._lintAsync({
-            taskSession,
-            heftConfiguration,
-            tsProgram,
-            changedFiles,
-            fix,
-            sarifLogPath: resolvedSarifLogPath
-          });
-        } catch (error) {
-          if (!(error instanceof AlreadyReportedError)) {
-            taskSession.logger.emitError(error as Error);
-          }
+      if (taskSession.parameters.watch) {
+        if (warningPrinted) {
+          return;
         }
-      }
-
-<<<<<<< HEAD
-      // Clear the changed files so that we don't lint them again if the task is executed again
-      typescriptChangedFiles = [];
-
-      // We rely on the linters to emit errors and warnings to the logger. If they do, we throw an
-      // AlreadyReportedError to indicate that the task failed, but we don't want to throw an error
-      // if the linter has already reported it.
-      if (taskSession.logger.hasErrors) {
-        throw new AlreadyReportedError();
-=======
+        warningPrinted = true;
+
         // Warn since don't run the linters when in watch mode.
         taskSession.logger.terminal.writeWarningLine("Linting isn't currently supported in watch mode");
       } else {
@@ -221,7 +161,6 @@
         } else {
           await Promise.all(this._lintingPromises);
         }
->>>>>>> 83c31038
       }
     });
   }
@@ -263,7 +202,7 @@
 
   private async _initInnerAsync(heftConfiguration: HeftConfiguration, logger: IScopedLogger): Promise<void> {
     // Locate the tslint linter if enabled
-    this._tslintConfigFilePath = await Tslint.resolveTslintConfigFilePathAsync(heftConfiguration);
+    this._tslintConfigFilePath = await this._resolveTslintConfigFilePathAsync(heftConfiguration);
     if (this._tslintConfigFilePath) {
       this._tslintToolPath = await heftConfiguration.rigPackageResolver.resolvePackageAsync(
         'tslint',
@@ -272,7 +211,7 @@
     }
 
     // Locate the eslint linter if enabled
-    this._eslintConfigFilePath = await Eslint.resolveEslintConfigFilePathAsync(heftConfiguration);
+    this._eslintConfigFilePath = await this._resolveEslintConfigFilePathAsync(heftConfiguration);
     if (this._eslintConfigFilePath) {
       logger.terminal.writeVerboseLine(`ESLint config file path: ${this._eslintConfigFilePath}`);
       this._eslintToolPath = await heftConfiguration.rigPackageResolver.resolvePackageAsync(
@@ -337,4 +276,38 @@
       changedFiles: changedFiles || new Set(tsProgram.getSourceFiles())
     });
   }
+
+  private async _resolveTslintConfigFilePathAsync(
+    heftConfiguration: HeftConfiguration
+  ): Promise<string | undefined> {
+    const tslintConfigFilePath: string = `${heftConfiguration.buildFolderPath}/tslint.json`;
+    const tslintConfigFileExists: boolean = await FileSystem.existsAsync(tslintConfigFilePath);
+    return tslintConfigFileExists ? tslintConfigFilePath : undefined;
+  }
+
+  private async _resolveEslintConfigFilePathAsync(
+    heftConfiguration: HeftConfiguration
+  ): Promise<string | undefined> {
+    // When project is configured with "type": "module" in package.json, the config file must have a .cjs extension
+    // so use it if it exists
+    const defaultPath: string = `${heftConfiguration.buildFolderPath}/${ESLINTRC_JS_FILENAME}`;
+    const alternativePath: string = `${heftConfiguration.buildFolderPath}/${ESLINTRC_CJS_FILENAME}`;
+    const [alternativePathExists, defaultPathExists] = await Promise.all([
+      FileSystem.existsAsync(alternativePath),
+      FileSystem.existsAsync(defaultPath)
+    ]);
+
+    if (alternativePathExists && defaultPathExists) {
+      throw new Error(
+        `Project contains both "${ESLINTRC_JS_FILENAME}" and "${ESLINTRC_CJS_FILENAME}". Ensure that only ` +
+          'one of these files is present in the project.'
+      );
+    } else if (alternativePathExists) {
+      return alternativePath;
+    } else if (defaultPathExists) {
+      return defaultPath;
+    } else {
+      return undefined;
+    }
+  }
 }