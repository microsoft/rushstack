{
  "name": "@rushstack/heft-webpack5-plugin",
  "version": "0.6.5",
  "description": "Heft plugin for Webpack 5",
  "repository": {
    "type": "git",
    "url": "https://github.com/microsoft/rushstack.git",
    "directory": "heft-plugins/heft-webpack5-plugin"
  },
  "homepage": "https://rushstack.io/pages/heft/overview/",
  "main": "lib/index.js",
  "types": "dist/heft-webpack5-plugin.d.ts",
  "license": "MIT",
  "scripts": {
    "build": "heft build --clean",
    "start": "heft test --clean --watch",
    "_phase:build": "heft run --only build -- --clean",
    "_phase:test": "heft run --only test -- --clean"
  },
  "peerDependencies": {
    "@rushstack/heft": "^0.50.0",
    "webpack": "~5.80.0"
  },
  "dependencies": {
    "@rushstack/debug-certificate-manager": "workspace:*",
    "@rushstack/node-core-library": "workspace:*",
    "@types/tapable": "1.0.6",
    "tapable": "1.1.3",
    "watchpack": "2.4.0",
    "webpack-dev-server": "~4.9.3"
  },
  "devDependencies": {
    "@rushstack/eslint-config": "workspace:*",
    "@rushstack/heft": "workspace:*",
    "@rushstack/heft-node-rig": "workspace:*",
    "@types/node": "14.18.36",
<<<<<<< HEAD
    "@types/watchpack": "2.4.0",
    "webpack": "~5.78.0"
=======
    "webpack": "~5.80.0"
>>>>>>> 54cb2357
  }
}<|MERGE_RESOLUTION|>--- conflicted
+++ resolved
@@ -34,11 +34,7 @@
     "@rushstack/heft": "workspace:*",
     "@rushstack/heft-node-rig": "workspace:*",
     "@types/node": "14.18.36",
-<<<<<<< HEAD
     "@types/watchpack": "2.4.0",
-    "webpack": "~5.78.0"
-=======
     "webpack": "~5.80.0"
->>>>>>> 54cb2357
   }
 }