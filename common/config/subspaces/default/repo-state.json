// DO NOT MODIFY THIS FILE MANUALLY BUT DO COMMIT IT. It is generated and used by Rush.
{
<<<<<<< HEAD
  "pnpmShrinkwrapHash": "0e16b66e8bbcb986313d2201e415f1afabe2e596",
=======
  "pnpmShrinkwrapHash": "214d9b455766cfb86a51a0b74f489b8b3419a6d7",
>>>>>>> 6ccb5868
  "preferredVersionsHash": "a9b67c38568259823f9cfb8270b31bf6d8470b27"
}<|MERGE_RESOLUTION|>--- conflicted
+++ resolved
@@ -1,9 +1,5 @@
 // DO NOT MODIFY THIS FILE MANUALLY BUT DO COMMIT IT. It is generated and used by Rush.
 {
-<<<<<<< HEAD
-  "pnpmShrinkwrapHash": "0e16b66e8bbcb986313d2201e415f1afabe2e596",
-=======
   "pnpmShrinkwrapHash": "214d9b455766cfb86a51a0b74f489b8b3419a6d7",
->>>>>>> 6ccb5868
   "preferredVersionsHash": "a9b67c38568259823f9cfb8270b31bf6d8470b27"
 }