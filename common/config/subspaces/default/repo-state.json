--- conflicted
+++ resolved
@@ -1,9 +1,5 @@
 // DO NOT MODIFY THIS FILE MANUALLY BUT DO COMMIT IT. It is generated and used by Rush.
 {
-<<<<<<< HEAD
-  "pnpmShrinkwrapHash": "2111d33566eb145809df850cd2ee6c8257699d6d",
-=======
   "pnpmShrinkwrapHash": "5afee1d392a0c2404869d7eda687b5571fe88515",
->>>>>>> f03b7c9b
   "preferredVersionsHash": "ce857ea0536b894ec8f346aaea08cfd85a5af648"
 }