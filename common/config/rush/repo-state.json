// DO NOT MODIFY THIS FILE MANUALLY BUT DO COMMIT IT. It is generated and used by Rush.
{
<<<<<<< HEAD
  "pnpmShrinkwrapHash": "3f62cd22a3b22c9e9c6f9ba471d94e1b4ee73591",
=======
  "pnpmShrinkwrapHash": "52bb857c49416ab070ffa0843f9b00529e1520a9",
>>>>>>> 4a14d4ce
  "preferredVersionsHash": "5222ca779ae69ebfd201e39c17f48ce9eaf8c3c2"
}<|MERGE_RESOLUTION|>--- conflicted
+++ resolved
@@ -1,9 +1,5 @@
 // DO NOT MODIFY THIS FILE MANUALLY BUT DO COMMIT IT. It is generated and used by Rush.
 {
-<<<<<<< HEAD
-  "pnpmShrinkwrapHash": "3f62cd22a3b22c9e9c6f9ba471d94e1b4ee73591",
-=======
   "pnpmShrinkwrapHash": "52bb857c49416ab070ffa0843f9b00529e1520a9",
->>>>>>> 4a14d4ce
   "preferredVersionsHash": "5222ca779ae69ebfd201e39c17f48ce9eaf8c3c2"
 }