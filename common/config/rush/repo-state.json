--- conflicted
+++ resolved
@@ -1,9 +1,5 @@
 // DO NOT MODIFY THIS FILE MANUALLY BUT DO COMMIT IT. It is generated and used by Rush.
 {
-<<<<<<< HEAD
-  "pnpmShrinkwrapHash": "e7249c2cdc97eef3179c4e5f86a6493ac2b4d12b",
-=======
   "pnpmShrinkwrapHash": "cd591f4ff4f6bc918abe7c916fbbd0e0162d8ca0",
->>>>>>> dcee3285
   "preferredVersionsHash": "5222ca779ae69ebfd201e39c17f48ce9eaf8c3c2"
 }