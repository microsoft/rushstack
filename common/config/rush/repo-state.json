--- conflicted
+++ resolved
@@ -1,9 +1,5 @@
 // DO NOT MODIFY THIS FILE MANUALLY BUT DO COMMIT IT. It is generated and used by Rush.
 {
-<<<<<<< HEAD
-  "pnpmShrinkwrapHash": "506736fff6c9b647030b92aaee897c81c306bd0e",
-=======
   "pnpmShrinkwrapHash": "13939e2c83270f0dc0d47bb06024ac3bb6a66306",
->>>>>>> 9015f909
   "preferredVersionsHash": "1fbc26d2c5b3248616b9edccd6bef064075243bc"
 }