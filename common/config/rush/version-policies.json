--- conflicted
+++ resolved
@@ -102,13 +102,8 @@
   {
     "policyName": "rush",
     "definitionName": "lockStepVersion",
-<<<<<<< HEAD
     "version": "5.97.1-pr3949.2",
     "nextBump": "patch",
-=======
-    "version": "5.101.0",
-    "nextBump": "minor",
->>>>>>> eda3e8e3
     "mainProject": "@microsoft/rush"
   }
 ]