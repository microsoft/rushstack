--- conflicted
+++ resolved
@@ -3,33 +3,6 @@
   "$schema": "https://developer.microsoft.com/json-schemas/rush/v5/approved-packages.schema.json",
   "packages": [
     {
-<<<<<<< HEAD
-      "name": "@rushstack/rush-amazon-s3-build-cache-plugin",
-      "allowedCategories": [ "libraries" ]
-    },
-    {
-      "name": "@rushstack/rush-azure-storage-build-cache-plugin",
-      "allowedCategories": [ "libraries" ]
-    },
-    {
-      "name": "@rushstack/rush-lib",
-      "allowedCategories": [ "libraries" ]
-    },
-    {
-      "name": "chalk",
-      "allowedCategories": [ "libraries" ]
-    },
-    {
-      "name": "jest-resolve",
-      "allowedCategories": [ "libraries" ]
-    },
-    {
-      "name": "jest-validate",
-      "allowedCategories": [ "libraries" ]
-    },
-    {
-=======
->>>>>>> de9c6bdb
       "name": "react",
       "allowedCategories": [ "tests" ]
     },
