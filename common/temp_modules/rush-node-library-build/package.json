{
  "name": "rush-node-library-build",
  "version": "0.0.0",
  "private": true,
  "dependencies": {
    "typescript": "~2.1.4",
    "@types/es6-promise": "0.0.32",
    "@types/gulp": "^3.8.32",
    "@types/node": "^6.0.46",
    "gulp": "~3.9.1"
  },
  "rushDependencies": {
    "@microsoft/gulp-core-build": ">=2.1.0 <3.0.0",
    "@microsoft/gulp-core-build-mocha": ">=2.0.0 <3.0.0",
<<<<<<< HEAD
    "@microsoft/gulp-core-build-typescript": ">=2.2.0 <3.0.0"
=======
    "@microsoft/gulp-core-build-typescript": ">=2.2.1 <3.0.0"
>>>>>>> 8798f9ab
  }
}<|MERGE_RESOLUTION|>--- conflicted
+++ resolved
@@ -12,10 +12,6 @@
   "rushDependencies": {
     "@microsoft/gulp-core-build": ">=2.1.0 <3.0.0",
     "@microsoft/gulp-core-build-mocha": ">=2.0.0 <3.0.0",
-<<<<<<< HEAD
-    "@microsoft/gulp-core-build-typescript": ">=2.2.0 <3.0.0"
-=======
     "@microsoft/gulp-core-build-typescript": ">=2.2.1 <3.0.0"
->>>>>>> 8798f9ab
   }
 }