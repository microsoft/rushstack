--- conflicted
+++ resolved
@@ -9,16 +9,12 @@
   },
   "devDependencies": {
     "eslint": "~8.57.0",
-    "typescript": "~5.5.2"
+    "typescript": "~5.4.2"
   },
   "dependencies": {
     "@rushstack/eslint-config": "workspace:*",
     "@rushstack/eslint-patch": "workspace:*",
-<<<<<<< HEAD
-    "@typescript-eslint/parser": "~7.14.1",
-=======
     "@typescript-eslint/parser": "~8.1.0",
->>>>>>> b2465b03
     "eslint-plugin-deprecation": "2.0.0",
     "eslint-plugin-header": "~3.1.1",
     "eslint-plugin-import": "2.25.4",
