--- conflicted
+++ resolved
@@ -24,11 +24,7 @@
   },
   "dependencies": {
     "@rushstack/tree-pattern": "workspace:*",
-<<<<<<< HEAD
-    "@typescript-eslint/utils": "~7.14.1"
-=======
     "@typescript-eslint/utils": "~8.1.0"
->>>>>>> b2465b03
   },
   "peerDependencies": {
     "eslint": "^6.0.0 || ^7.0.0 || ^8.0.0"
@@ -40,15 +36,10 @@
     "@types/estree": "1.0.5",
     "@types/heft-jest": "1.0.1",
     "@types/node": "18.17.15",
-<<<<<<< HEAD
-    "@typescript-eslint/parser": "~7.14.1",
-    "@typescript-eslint/typescript-estree": "~7.14.1",
-=======
     "@typescript-eslint/parser": "~8.1.0",
     "@typescript-eslint/typescript-estree": "~8.1.0",
->>>>>>> b2465b03
     "eslint": "~8.57.0",
     "eslint-plugin-header": "~3.1.1",
-    "typescript": "~5.5.2"
+    "typescript": "~5.4.2"
   }
 }