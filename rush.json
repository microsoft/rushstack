--- conflicted
+++ resolved
@@ -42,11 +42,7 @@
    * LTS schedule: https://nodejs.org/en/about/releases/
    * LTS versions: https://nodejs.org/en/download/releases/
    */
-<<<<<<< HEAD
-  "nodeSupportedVersionRange": ">=14.15.0 <15.0.0 || >=16.13.0 <19.0.0",
-=======
   "nodeSupportedVersionRange": ">=14.15.0 <15.0.0 || >=16.13.0 <17.0.0 || >=18.15.0 <19.0.0",
->>>>>>> c745085f
 
   /**
    * If the version check above fails, Rush will display a message showing the current
