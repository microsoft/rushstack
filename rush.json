--- conflicted
+++ resolved
@@ -1,11 +1,6 @@
 {
-<<<<<<< HEAD
   "pnpmVersion": "1.21.0",
-  "rushVersion": "4.0.0",
-=======
-  "npmVersion": "4.5.0",
   "rushVersion": "4.1.0",
->>>>>>> 7c8002a4
   "nodeSupportedVersionRange": ">=6.9.0 <7.0.0",
   "projectFolderMinDepth": 1,
 
